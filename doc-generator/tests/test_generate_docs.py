--- conflicted
+++ resolved
@@ -108,9 +108,8 @@
     output = docGen.generate_docs()
     output = output.strip()
 
-<<<<<<< HEAD
     assert output == expected_output, "Failed on: " + name
-
+    
 
 @patch('urllib.request') # so we don't make HTTP requests. NB: samples should not call for outside resources.
 def test_csv_output(mockRequest):
@@ -135,6 +134,4 @@
     # "Universal newline" mode replaced '\r\n' with '\n' in the expected output.
     output = output.replace('\r\n', '\n').strip()
 
-=======
->>>>>>> 7e3fdc3e
-    assert output == expected_output, "Failed on: " + name+    assert output == expected_output, "Failed on: " + name
