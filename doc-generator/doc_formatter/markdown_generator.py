--- conflicted
+++ resolved
@@ -476,8 +476,8 @@
                 else:
                     contents.append('| ' + enum_name + ' | ')
 
-        caption = self.formatter.add_table_caption(prop_name + " property values")
-        preamble = self.formatter.add_table_reference("The defined property values are listed in ")
+        caption = self.formatter.add_table_caption(_("%(prop_name)s property values" % {'prop_name': prop_name}))
+        preamble = self.formatter.add_table_reference(_("The defined property values are listed in "))
 
         return preamble + '\n'.join(contents) + '\n' + caption
 
@@ -519,18 +519,14 @@
         if version_string:
             name_and_version += ' ' + self.formatter.italic(version_strings['version_string'])
 
-<<<<<<< HEAD
         if self.markdown_mode == 'slate':
             formatted.append(self.formatter.head_five(name_and_version, self.level))
         else:
             formatted.append(self.formatter.head_three(name_and_version, self.level))
 
-=======
-        formatted.append(self.formatter.head_three(name_and_version, self.level))
->>>>>>> dd5e3a8f
         if deprecated_descr:
             formatted.append(self.formatter.para(italic(deprecated_descr)))
-        formatted.append(self.formatter.head_four("Description", self.level))
+        formatted.append(self.formatter.head_four(_("Description"), self.level))
         formatted.append(self.formatter.para(prop_descr))
 
         # Add the URIs for this action.
@@ -541,7 +537,7 @@
         if action_parameters:
             rows = []
             # Table start:
-            rows.append("| Parameter Name     | Type     | Notes     |")
+            rows.append("| " + _('Parameter Name') + "     | " + _('Type') + "     | " + _('Notes') + "     |")
             rows.append("| --- | --- | --- |")
 
             param_names = [x for x in action_parameters.keys()]
@@ -553,28 +549,19 @@
 
             param_names.sort(key=str.lower)
 
-        heading = self.formatter.head_four("Action parameters", self.level)
+        heading = self.formatter.head_four(_("Action parameters"), self.level)
         if len(param_names):
             for param_name in param_names:
                 formatted_parameters = self.format_property_row(schema_ref, param_name, action_parameters[param_name], ['Actions', prop_name], False, True)
                 rows.append(formatted_parameters.get('row'))
 
-            caption = self.formatter.add_table_caption(prop_name + " action parameters")
-            preamble = "\n" + heading + "\n\n" +  self.formatter.add_table_reference("The parameters for the action which are included in the POST body to the URI shown in the 'target' property of the Action are summarized in ")
+            caption = self.formatter.add_table_caption(_("%(prop_name)s action parameters") % {'prop_name': prop_name})
+            preamble = "\n" + heading + "\n\n" +  self.formatter.add_table_reference(_("The parameters for the action which are included in the POST body to the URI shown in the 'target' property of the Action are summarized in "))
             formatted.append(preamble + "\n\n" + '\n'.join(rows) + "\n\n" + caption)
 
-<<<<<<< HEAD
-            formatted.append(self.formatter.para(_('The following table shows the parameters for the action which are included in the POST body to the URI shown in the "target" property of the Action.')))
-
-            formatted.append('\n'.join(rows))
-
         else:
-            formatted.append(self.formatter.para(_('(This action takes no parameters.)')))
-=======
-
-        else:
-            formatted.append(self.formatter.para(heading + "\n\nThis action takes no parameters."))
->>>>>>> dd5e3a8f
+            formatted.append(self.formatter.para(heading))
+            formatted.append(self.formatter.para(_("This action takes no parameters.")))
 
         return "\n".join(formatted)
 
@@ -832,7 +819,7 @@
 
     def add_description(self, text):
         """ Add the schema description """
-        self.this_section['description'] = "## Description\n\n" + text + '\n'
+        self.this_section['description'] = "## " + _('Description') + "\n\n" + text + '\n'
 
 
     def add_deprecation_text(self, deprecation_text):
@@ -843,7 +830,7 @@
 
     def add_uris(self, uris):
         """ Add the URIs (which should be a list) """
-        uri_block = "## URIs\n"
+        uri_block = "## " + _('URIs') + "\n"
         for uri in sorted(uris, key=str.lower):
             uri_block += "\n" + self.format_uri(uri)
         self.this_section['uris'] = uri_block + "\n"
@@ -856,11 +843,7 @@
 
     def format_uri_block_for_action(self, action, uris):
         """ Create a URI block for this action & the resource's URIs """
-<<<<<<< HEAD
-        uri_block = "**" + _('URIs') + "**:\n"
-=======
-        uri_block = self.formatter.head_four("Action URIs", self.level)
->>>>>>> dd5e3a8f
+        uri_block = self.formatter.head_four(_("Action URIs"), self.level)
         for uri in sorted(uris, key=str.lower):
             uri = uri + "/Actions/" + action
             uri_block += "\n" + self.format_uri(uri)
