# Copyright Notice:
# Copyright 2016, 2017, 2018 Distributed Management Task Force, Inc. All rights reserved.
# License: BSD 3-Clause License. For full text see link: https://github.com/DMTF/Redfish-Tools/blob/master/LICENSE.md

"""
File : markdown_generator.py

Brief : This file contains definitions for the MarkdownGenerator class.

Initial author: Second Rise LLC.
"""

import copy
import warnings
from doc_gen_util import DocGenUtilities
from . import DocFormatter
from format_utils import FormatUtils

# Format user warnings simply
def simple_warning_format(message, category, filename, lineno, file=None, line=None):
    """ a basic format for warnings from this program """
    return '  Warning: %s (%s:%s)' % (message, filename, lineno) + "\n"

warnings.formatwarning = simple_warning_format


class MarkdownGenerator(DocFormatter):
    """Provides methods for generating markdown from Redfish schemas.

    Markdown is targeted to the Slate documentation tool: https://github.com/lord/slate
    """


    def __init__(self, property_data, traverser, config, level=0):
        super(MarkdownGenerator, self).__init__(property_data, traverser, config, level)
        self.separators = {
            'inline': ', ',
            'linebreak': '\n',
            'pattern': ', '
            }
        self.formatter = FormatUtils()
        self.layout_payloads = 'top'


    def format_property_row(self, schema_ref, prop_name, prop_info, prop_path=[], in_array=False, as_action_parameters=False):
        """Format information for a single property.

        Returns an object with 'row', 'details', 'action_details', and 'profile_conditional_details':

        'row': content for the main table being generated.
        'details': content for the Property details section.
        'action_details': content for the Actions section.
        'profile_conditional_details': populated only in profile_mode, formatted conditional details

        This may include embedded objects with their own properties.
        """

        formatted = []     # The row itself

        within_action = prop_path == ['Actions']
        current_depth = len(prop_path)
        if in_array:
            current_depth = current_depth -1

        # strip_top_object is used for fragments, to allow output of just the properties
        # without the enclosing object:
        if self.config.get('strip_top_object') and current_depth > 0:
            indentation_string = '&nbsp;' * 6 * (current_depth -1)
        else:
            indentation_string = '&nbsp;' * 6 * current_depth

        # If prop_path starts with Actions and is more than 1 deep, we are outputting for an Actions
        # section and should dial back the indentation by one level.
        if len(prop_path) > 1 and prop_path[0] == 'Actions':
            indentation_string = '&nbsp;' * 6 * (current_depth -1)

        collapse_array = False # Should we collapse a list description into one row? For lists of simple types
        has_enum = False
        format_annotation = None

        if current_depth < self.current_depth:
            for i in range(current_depth, self.current_depth):
                if i in self.current_version:
                    del self.current_version[i]
        self.current_depth = current_depth
        parent_depth = current_depth - 1

        if isinstance(prop_info, list):
            has_enum = 'enum' in prop_info[0]
            is_excerpt = prop_info[0].get('_is_excerpt') or prop_info[0].get('excerptCopy')
            if 'format' in prop_info[0]:
                format_annotation = prop_info[0]['format']
        elif isinstance(prop_info, dict):
            has_enum = 'enum' in prop_info
            is_excerpt = prop_info.get('_is_excerpt')
<<<<<<< HEAD
            if 'format' in prop_info:
                format_annotation = prop_info['format']

        format_annotation = self.format_annotation_strings.get(format_annotation, format_annotation)
=======
            prop_ref = prop_info.get('_ref_uri')
            ref_name = prop_info.get('_prop_name')
>>>>>>> 008550b5

        version_strings = self.format_version_strings(prop_info)
        if prop_name:
            name_and_version = self.formatter.bold(self.escape_for_markdown(prop_name,
                                                                  self.config.get('escape_chars', [])))
        else:
            name_and_version = ''

        if version_strings['version_string']:
            name_and_version += ' ' + self.formatter.italic(version_strings['version_string'])
        deprecated_descr = version_strings['deprecated_descr']

        formatted_details = self.parse_property_info(schema_ref, prop_name, prop_info, prop_path)

        if formatted_details.get('promote_me'):
            return({'row': '\n'.join(formatted_details['item_description']), 'details':formatted_details['prop_details'],
                    'action_details':formatted_details.get('action_details')})

        if self.config.get('strip_top_object') and current_depth == 0:
            # In this case, we're done for this bit of documentation, and we just want the properties of this object.
            formatted.append('\n'.join(formatted_details['object_description']))
            return({'row': '\n'.join(formatted), 'details':formatted_details['prop_details'],
                    'action_details':formatted_details.get('action_details'),
                    'profile_conditional_details': formatted_details.get('profile_conditional_details')})


        # Eliminate dups in these these properties and join with a delimiter:
        props = {
            'prop_type': self.separators['inline'],
            'descr': self.separators['linebreak'],
            'object_description': self.separators['linebreak'],
            'item_description': self.separators['linebreak']
            }

        for property_name, delim in props.items():
            if isinstance(formatted_details[property_name], list):
                property_values = []
                self.append_unique_values(formatted_details[property_name], property_values)
                formatted_details[property_name] = delim.join(property_values)

        if formatted_details['prop_is_object'] and not in_array:
            if formatted_details['object_description'] == '':
                name_and_version += ' {}'
            else:
                name_and_version += ' {'

        if formatted_details['prop_is_array']:
            if formatted_details['item_description'] == '':
                if formatted_details['array_of_objects']:
                    name_and_version += ' [ {} ]'
                else:
                    name_and_version += ' [ ]'
            else:
                if formatted_details['array_of_objects']:
                    name_and_version += ' [ {'
                else:
                    collapse_array = True
                    name_and_version += ' [ ]'
        elif in_array:
            if formatted_details['prop_is_object']:
                name_and_version += ' [ { } ]'
            else:
                name_and_version += ' [ ]'

        if formatted_details['descr'] is None:
            formatted_details['descr'] = ''

        if formatted_details['profile_purpose'] and (self.config.get('profile_mode') != 'subset'):
            if formatted_details['descr']:
                formatted_details['descr'] += ' '
            formatted_details['descr'] += self.formatter.bold(formatted_details['profile_purpose'])

        if formatted_details['add_link_text']:
            if formatted_details['descr']:
                formatted_details['descr'] += ' '
            formatted_details['descr'] += formatted_details['add_link_text']

        # Append reference info to descriptions, if appropriate:
        if not formatted_details.get('fulldescription_override'):
            if formatted_details['has_direct_prop_details'] and not formatted_details['has_action_details']:
                # If there are prop_details (enum details), add a note to the description:
                if has_enum:
                    text_descr = 'For the possible property values, see ' + prop_name + ' in Property details.'
                else:
                    text_descr = 'For more information about this property, see Property details.'
                formatted_details['descr'] += ' ' + self.formatter.italic(text_descr)

            if formatted_details['has_action_details']:
                text_descr = 'For more information, see the Actions section below.'
                formatted_details['descr'] += ' ' + self.formatter.italic(text_descr)

        if deprecated_descr:
            formatted_details['descr'] += ' ' + self.formatter.italic(deprecated_descr)

        prop_type = formatted_details['prop_type']
        if has_enum:
            prop_type += '<br>(enum)'

        if format_annotation:
            prop_type += '<br>(' + format_annotation + ')'

        if formatted_details['prop_units']:
            prop_type += '<br>(' + formatted_details['prop_units'] + ')'

        if is_excerpt:
            prop_type += '<br>(excerpt)'

        if in_array:
            prop_type = 'array (' + prop_type + ')'

        if collapse_array:
            item_list = formatted_details['item_list']
            if len(item_list):
                if isinstance(item_list, list):
                    item_list = ', '.join(item_list)
                prop_type += ' (' + item_list + ')'

        prop_access = ''
        if (not formatted_details['prop_is_object']
                and not formatted_details.get('array_of_objects')
                and not as_action_parameters):
            if formatted_details['read_only']:
                prop_access = 'read-only'
            else:
                # Special case for subset mode; if profile indicates WriteRequirement === None (present and None),
                # emit read-only.
                if ((self.config.get('profile_mode') == 'subset')
                        and formatted_details.get('profile_write_req')
                        and (formatted_details['profile_write_req'] == 'None')):
                        prop_access = 'read-only'
                else:
                    prop_access = 'read-write'

        # Action parameters don't have read/write properties, but they can be required/optional.
        if as_action_parameters:
            if formatted_details['prop_required'] or formatted_details['required_parameter']:
                prop_access = 'required'
            else:
                prop_access = 'optional'
        else:
            if formatted_details['prop_required'] or formatted_details['required_parameter']:
                prop_access += ' required'
            elif formatted_details['prop_required_on_create']:
                prop_access += ' required on create'

        if formatted_details['nullable']:
            prop_access += '<br>(null)'

        # If profile reqs are present, massage them:
        profile_access = self.format_base_profile_access(formatted_details)

        if self.config.get('profile_mode') and self.config.get('profile_mode') != 'subset':
            if profile_access:
                prop_type += '<br><br>' + self.formatter.italic(profile_access)
        elif prop_access:
            prop_type += '<br><br>' + self.formatter.italic(prop_access)


        row = []
        row.append(indentation_string + name_and_version)
        row.append(prop_type)
        row.append(formatted_details['descr'])

        formatted.append('| ' + ' | '.join(row) + ' |')

        if len(formatted_details['object_description']) > 0:
            formatted.append(formatted_details['object_description'])
            formatted.append('| ' + indentation_string + '} |   |   |')

        if not collapse_array and len(formatted_details['item_description']) > 0:
            formatted.append(formatted_details['item_description'])
            if formatted_details['array_of_objects']:
                formatted.append('| ' + indentation_string + '} ] |   |   |')
            else:
                formatted.append('| ' + indentation_string + '] |   |   |')

        return({'row': '\n'.join(formatted), 'details':formatted_details['prop_details'],
                'action_details':formatted_details.get('action_details'),
                'profile_conditional_details': formatted_details.get('profile_conditional_details')})


    def format_property_details(self, prop_name, prop_type, prop_description, enum, enum_details,
                                supplemental_details, parent_prop_info, profile=None):
        """Generate a formatted table of enum information for inclusion in Property details."""

        contents = []

        parent_version = parent_prop_info.get('versionAdded')
        if parent_version:
            parent_version = self.format_version(parent_version)

        # Are we in profile mode? If so, consult the profile passed in for this property.
        # For Action Parameters, look for ParameterValues/RecommendedValues; for
        # Property enums, look for MinSupportValues/RecommendedValues.
        profile_mode = self.config.get('profile_mode')
        if profile_mode:
            if profile is None:
                profile = {}

            profile_values = profile.get('Values', [])
            profile_min_support_values = profile.get('MinSupportValues', []) # No longer a valid name?
            profile_parameter_values = profile.get('ParameterValues', [])
            profile_recommended_values = profile.get('RecommendedValues', [])

            # profile_all_values is not used. What were we going for here?
            profile_all_values = (profile_values + profile_min_support_values + profile_parameter_values
                                  + profile_recommended_values)

            # In subset mode, an action parameter with no Values (property) or ParameterValues (Action)
            # means all values are supported.
            # Otherwise, Values/ParameterValues specifies the set that should be listed.
            if profile_mode == 'subset':
                if len(profile_values):
                    enum = [x for x in enum if x in profile_values]
                elif len(profile_parameter_values):
                    enum = [x for x in enum if x in profile_parameter_values]

        if prop_description:
            contents.append(self.formatter.para(self.escape_for_markdown(prop_description, self.config.get('escape_chars', []))))

        if isinstance(prop_type, list):
            prop_type = ', '.join(prop_type)

        if supplemental_details:
            contents.append('\n' + supplemental_details + '\n')

        if enum_details:
            if profile_mode and profile_mode != 'subset':
                contents.append('| ' + prop_type + ' | Description | Profile Specifies |')
                contents.append('| --- | --- | --- |')
            else:
                contents.append('| ' + prop_type + ' | Description |')
                contents.append('| --- | --- |')
            enum.sort(key=str.lower)
            for enum_item in enum:
                enum_name = enum_item
                version = version_depr = deprecated_descr = None
                version_display = None
                if parent_prop_info.get('enumVersionAdded'):
                    version_added = parent_prop_info.get('enumVersionAdded').get(enum_name)
                    if version_added:
                        version = self.format_version(version_added)
                if parent_prop_info.get('enumVersionDeprecated'):
                    version_deprecated = parent_prop_info.get('enumVersionDeprecated').get(enum_name)
                    if version_deprecated:
                        version_depr = self.format_version(version_deprecated)
                if parent_prop_info.get('enumDeprecated'):
                    deprecated_descr = parent_prop_info.get('enumDeprecated').get(enum_name)

                if version:
                    if not parent_version or DocGenUtilities.compare_versions(version, parent_version) > 0:
                        version_display = self.truncate_version(version, 2) + '+'

                if version_display:
                    if version_depr:
                        deprecated_display = self.truncate_version(version_depr, 2)
                        enum_name += ' ' + self.formatter.italic('(v' + version_display + ', deprecated v' + deprecated_display + ')')
                        if deprecated_descr:
                            deprecated_descr = 'Deprecated in v' + deprecated_display + ' and later. ' + deprecated_descr
                    else:
                        enum_name += ' ' + self.formatter.italic('(v' + version_display + ')')
                elif version_depr:
                    deprecated_display = self.truncate_version(version_depr, 2)
                    enum_name += ' ' + self.formatter.italic('(deprecated v' + deprecated_display + ')')
                    if deprecated_descr:
                        deprecated_descr = 'Deprecated in v' + deprecated_display + ' and later. ' + deprecated_descr

                descr = enum_details.get(enum_item, '')
                if deprecated_descr:
                    if descr:
                        descr += ' ' + self.formatter.italic(deprecated_descr)
                    else:
                        descr = self.formatter.italic(deprecated_descr)

                if profile_mode and profile_mode != 'subset':
                    profile_spec = ''
                    if enum_name in profile_values:
                        profile_spec = 'Mandatory'
                    elif enum_name in profile_min_support_values:
                        profile_spec = 'Mandatory'
                    elif enum_name in profile_parameter_values:
                        profile_spec = 'Mandatory'
                    elif enum_name in profile_recommended_values:
                        profile_spec = 'Recommended'
                    contents.append('| ' + enum_name + ' | ' + descr + ' | ' + profile_spec + ' |')
                else:
                    contents.append('| ' + enum_name + ' | ' + descr + ' |')

        elif enum:
            if profile_mode and profile_mode != 'subset':
                contents.append('| ' + prop_type + ' | Profile Specifies |')
                contents.append('| --- | --- |')
            else:
                contents.append('| ' + prop_type + ' |')
                contents.append('| --- |')
            for enum_item in enum:
                enum_name = enum_item
                version = version_depr = deprecated_descr = None
                version_display = None

                if parent_prop_info.get('enumVersionAdded'):
                    version_added = parent_prop_info.get('enumVersionAdded').get(enum_name)
                    if version_added:
                        version = self.format_version(version_added)

                if parent_prop_info('enumVersionDeprecated'):
                    version_deprecated = parent_prop_info.get('enumVersionDeprecated').get(enum_name)
                    if version_deprecated:
                        version_depr = self.format_version(version_deprecated)


                if parent_prop_info.get('enumDeprecated'):
                    deprecated_descr = parent_prop_info.get('enumDeprecated').get(enum_name)

                if version:
                    if not parent_version or DocGenUtilities.compare_versions(version, parent_version) > 0:
                        version_text = html.escape(version, False)
                        version_display = self.truncate_version(version_text, 2) + '+'

                if version_display:
                    if version_depr:
                        deprecated_display = self.truncate_version(version_depr, 2)
                        if deprecated_descr:
                            enum_name += ' ' + self.formatter.italic('(v' + version_display + ', deprecated v' + deprecated_display +
                                                                         '+. ' + deprecated_descr)
                        else:
                            enum_name += ' ' + self.formatter.italic('(v' + version_display + ', deprecated v' + deprecated_display + ')')

                    else:
                        enum_name += ' ' + self.formatter.italic('(v' + version_display + ')')
                else:
                    if version_depr:
                        deprecated_display = self.truncate_version(version_depr, 2)
                        if deprecated_descr:
                            enum_name += ' ' + self.formatter.italic('Deprecated in v' + deprecated_display + ' and later. ' + deprecated_descr)
                        else:
                            enum_name += ' ' + self.formatter.italic('(deprecated in v' + deprecated_display + ' and later.)')

                if profile_mode and profile_mode != 'subset':
                    profile_spec = ''
                    if enum_name in profile_values:
                        profile_spec = 'Mandatory'
                    elif enum_name in profile_min_support_values:
                        profile_spec = 'Mandatory'
                    elif enum_name in profile_parameter_values:
                        profile_spec = 'Mandatory'
                    elif enum_name in profile_recommended_values:
                        profile_spec = 'Recommended'

                    contents.append('| ' + enum_name + ' | ' + profile_spec + ' |')
                else:
                    contents.append('| ' + enum_name + ' | ')

        return '\n'.join(contents) + '\n'


    def format_action_details(self, prop_name, action_details):
        """Generate a formatted Actions section from supplemental markup."""

        contents = []
        contents.append(self.formatter.head_three(action_details.get('action_name', prop_name), self.level))
        if action_details.get('text'):
            contents.append(action_details.get('text'))
        if action_details.get('example'):
            example = '```json\n' + action_details['example'] + '\n```\n'
            contents.append('Example Action POST:\n')
            contents.append(example)

        return '\n'.join(contents) + '\n'


    def format_action_parameters(self, schema_ref, prop_name, prop_descr, action_parameters, profile,
                                     version_strings=None):
        """Generate a formatted Actions section from parameter data. """

        formatted = []
        version_string = deprecated_descr = None
        if version_strings:
            version_string = version_strings.get('version_string')
            deprecated_descr = version_strings.get('deprecated_descr')

        action_name = prop_name
        if prop_name.startswith('#'): # expected
            # Example: from #Bios.ResetBios, we want prop_name "ResetBios" and action_name "Bios.ResetBios"
            prop_name_parts = prop_name.split('.')
            prop_name = prop_name_parts[-1]
            action_name = action_name[1:]

        name_and_version = prop_name
        if version_string:
            name_and_version += ' ' + self.formatter.italic(version_strings['version_string'])

        formatted.append(self.formatter.head_four(name_and_version, self.level))
        if deprecated_descr:
            formatted.append(self.formatter.para(italic(deprecated_descr)))
        formatted.append(self.formatter.para(prop_descr))

        # Add the URIs for this action.
        formatted.append(self.format_uri_block_for_action(action_name, self.current_uris));

        param_names = []

        if action_parameters:
            rows = []
            # Table start:
            rows.append("|     |     |     |")
            rows.append("| --- | --- | --- |")

            # Add a "start object" row for this parameter:
            rows.append('| ' + ' | '.join(['{', ' ',' ',' ']) + ' |')

            param_names = [x for x in action_parameters.keys()]

            if self.config.get('profile_mode') == 'subset':
                if profile.get('Parameters'):
                    param_names = [x for x in profile['Parameters'].keys() if x in param_names]
                # If there is no profile for this action, all parameters should be output.

            param_names.sort(key=str.lower)

        if len(param_names):
            for param_name in param_names:
                formatted_parameters = self.format_property_row(schema_ref, param_name, action_parameters[param_name], ['Actions', prop_name], False, True)
                rows.append(formatted_parameters.get('row'))

            # Add a closing } row:
            rows.append('| ' + ' | '.join(['}', ' ',' ',' ']) + ' |')

            formatted.append(self.formatter.para('The following table shows the parameters for the action which are included in the POST body to the URI shown in the "target" property of the Action.'))

            formatted.append('\n'.join(rows))

        else:
            formatted.append(self.formatter.para("(This action takes no parameters.)"))

        return "\n".join(formatted)


    def _format_profile_access(self, read_only=False, read_req=None, write_req=None, min_count=None):
        """Common formatting logic for profile_access column"""

        profile_access = ''
        if not self.config['profile_mode']:
            return profile_access

        # Each requirement  may be Mandatory, Recommended, IfImplemented, Conditional, or (None)
        if not read_req:
            read_req = 'Mandatory' # This is the default if nothing is specified.
        if read_only:
            profile_access = self.formatter.nobr(self.text_map(read_req)) + ' (Read-only)'
        elif read_req == write_req:
            profile_access = self.formatter.nobr(self.text_map(read_req)) + ' (Read/Write)'
        elif not write_req:
            profile_access = self.formatter.nobr(self.text_map(read_req)) + ' (Read)'
        else:
            # Presumably Read is Mandatory and Write is Recommended; nothing else makes sense.
            profile_access = (self.formatter.nobr(self.text_map(read_req)) + ' (Read),' +
                              self.formatter.nobr(self.text_map(write_req)) + ' (Read/Write)')

        if min_count:
            if profile_access:
                profile_access += ", "
            profile_access += self.formatter.nobr("Minimum " + str(min_count))

        return profile_access


    def format_as_prop_details(self, prop_name, prop_description, rows):
        """ Take the formatted rows and other strings from prop_info, and create a formatted block suitable for the prop_details section """
        contents = []

        if prop_description:
            contents.append(self.formatter.para(self.escape_for_markdown(prop_description, self.config.get('escape_chars', []))))

        obj_table = self.formatter.make_table(rows)
        contents.append(obj_table)

        return "\n".join(contents)


    def link_to_own_schema(self, schema_ref, schema_full_uri):
        """Format a reference to a schema."""
        result = super().link_to_own_schema(schema_ref, schema_full_uri)
        return self.formatter.italic(result)


    def link_to_outside_schema(self, schema_full_uri):
        """Format a reference to a schema_uri, which should be a valid URI"""
        return self.formatter.italic('['+ schema_full_uri + '](' + schema_full_uri + ')')


    # def format_version_strings(self, version_added, version_deprecated, version_deprecated_explanation):
    def format_version_strings(self, prop_info):
        """ Generate version added, version deprecated strings """

        version_string = deprecated_descr = None
        version = version_depr = deprecated_descr = None

        version_added = None
        version_deprecated = None
        version_deprecated_explanation = ''
        if isinstance(prop_info, list):
            version_added = prop_info[0].get('versionAdded')
            version_deprecated = prop_info[0].get('versionDeprecated')
            version_deprecated_explanation = prop_info[0].get('deprecated')
        elif isinstance(prop_info, dict):
            version_added = prop_info.get('versionAdded')
            version_deprecated = prop_info.get('versionDeprecated')
            version_deprecated_explanation = prop_info.get('deprecated')

        deprecated_descr = None

        version = None
        if version_added:
            version = self.format_version(version_added)
        self.current_version[self.current_depth] = version

        # Don't display version if there is a parent version and this is not newer:
        parent_depth = self.current_depth - 1
        if version and self.current_version.get(parent_depth):
            if DocGenUtilities.compare_versions(version, self.current_version.get(parent_depth)) <= 0:
                version = None

        if version_added:
            version = self.format_version(version_added)
        if version_deprecated:
            version_depr = self.format_version(version_deprecated)

        if version and version != '1.0.0':
            version_display = self.truncate_version(version, 2) + '+'
            if version_deprecated:
                deprecated_display = self.truncate_version(version_depr, 2)
                version_string = '(v' + version_display + ', deprecated v' + deprecated_display +  ')'
                deprecated_descr = ("Deprecated in v" + deprecated_display + ' and later. ' +
                                    self.escape_for_markdown(version_deprecated_explanation,
                                                                 self.config.get('escape_chars', [])))
            else:
                version_string = '(v' + version_display + ')'
        elif version_deprecated:
            deprecated_display = self.truncate_version(version_depr, 2)
            version_string = '(deprecated v' + deprecated_display +  ')'
            deprecated_descr =  ("Deprecated in v" + deprecated_display + ' and later. ' +
                                 self.escape_for_markdown(version_deprecated_explanation,
                                                          self.config.get('escape_chars', [])))

        return {"version_string": version_string, "deprecated_descr": deprecated_descr}


    def emit(self):
        """ Output contents thus far """

        contents = []

        for section in self.sections:
            contents.append(section.get('heading'))
            if section.get('release_history'):
                contents.append(section['release_history'])
            if section.get('conditional_requirements'):
                contents.append(section['conditional_requirements'])
            if section.get('description'):
                contents.append(section['description'])
            if section.get('uris'):
                contents.append(section['uris'])
            if section.get('json_payload'):
                contents.append(section['json_payload'])
            # something is awry if there are no properties, but ...
            if section.get('properties'):
                contents.append('|     |     |     |')
                contents.append('| --- | --- | --- |')
                contents.append('\n'.join(section['properties']))

            if section.get('profile_conditional_details'):
                # sort them now; these can be sub-properties so may not be in alpha order.
                conditional_details = '\n'.join(sorted(section['profile_conditional_details'], key=str.lower))
                contents.append('\n' + self.formatter.head_two('Conditional Requirements', self.level))
                contents.append(conditional_details)

            if len(section.get('action_details', [])):
                contents.append('\n' + self.formatter.head_two('Actions', self.level))
                contents.append('\n\n'.join(section.get('action_details')))
            if section.get('property_details'):
                contents.append('\n' + self.formatter.head_two('Property details', self.level))
                detail_names = [x for x in section['property_details'].keys()]
                detail_names.sort(key=str.lower)
                for detail_name in detail_names:
                    contents.append(self.formatter.head_three(detail_name + ':', 0))
                    det_info = section['property_details'][detail_name]
                    if len(det_info) == 1:
                        for x in det_info.values():
                            contents.append(x['formatted_descr'])
                    else:
                        path_to_ref = {}
                        # Generate path descriptions and sort them.
                        for ref, info in det_info.items():
                            paths_as_text = [": ".join(x) for x in info['paths']]
                            paths_as_text = ', '.join(paths_as_text)
                            path_to_ref[paths_as_text] = ref
                        paths_sorted = [x for x in path_to_ref.keys()]
                        paths_sorted.sort(key=str.lower)
                        for path in paths_sorted:
                            info = det_info[path_to_ref[path]]
                            contents.append(self.formatter.para(self.formatter.bold("In " + path + ":")))
                            contents.append(info['formatted_descr'])

        self.sections = []

        # Profile output may include registry sections
        for section in self.registry_sections:
            contents.append(section.get('heading'))
            contents.append(section.get('requirement'))
            if section.get('description'):
                contents.append(self.formatter.para(section['description']))
            if section.get('messages'):
                contents.append(self.formatter.head_two('Messages', self.level))
                message_rows = [self.formatter.make_row(x) for x in section['messages']]
                header_cells = ['', 'Requirement']
                if self.config.get('profile_mode') != 'terse':
                    header_cells.append('Description')
                header_row = self.formatter.make_row(header_cells)
                contents.append(self.formatter.make_table(message_rows, [header_row], 'messages'))
                contents.append('\n')

        return '\n'.join(contents)


    def output_document(self):
        """Return full contents of document"""
        body = self.emit()
        common_properties = self.generate_common_properties_doc()

        supplemental = self.config.get('supplemental', {})

        if 'Title' in supplemental:
            doc_title = supplemental['Title']
        else:
            doc_title = 'Schema Documentation'

        prelude = "---\ntitle: " + doc_title + """

search: true
---
"""

        intro = supplemental.get('Introduction')
        if intro:
            intro = self.process_intro(intro)
            prelude += '\n' + intro + '\n'

        contents = [prelude, body]
        if 'Postscript' in supplemental:
            contents.append('\n' + supplemental['Postscript'])

        output = '\n'.join(contents)
        if '[insert_common_objects]' in output:
            output = output.replace('[insert_common_objects]', common_properties, 1)

        if '[insert_collections]' in output:
            collections_doc = self.generate_collections_doc()
            output = output.replace('[insert_collections]', collections_doc, 1)

        # Replace pagebreak markers with HTML pagebreak markup
        output = output.replace('~pagebreak~', '<p style="page-break-before: always"></p>')

        return output


    def process_intro(self, intro_blob):
        """ Process the intro text, generating and inserting any schema fragments """
        parts = []
        intro = []
        part_text = []

        fragment_config = {
            'output_format': 'markdown',
            'normative': self.config.get('normative'),
            'cwd': self.config.get('cwd'),
            'schema_supplement': {},
            'supplemental': {},
            'excluded_annotations': [],
            'excluded_annotations_by_match': [],
            'excluded_properties': [],
            'excluded_by_match': [],
            'excluded_schemas': [],
            'excluded_schemas_by_match': [],
            'escape_chars': [],
            'uri_replacements': {},
            'units_translation': self.config.get('units_translation'),
            'profile': self.config.get('profile'),
            'profile_mode': self.config.get('profile_mode'),
            'profile_resources': self.config.get('profile_resources', {}),
            'wants_common_objects': self.config.get('wants_common_objects'),
            'actions_in_property_table': self.config.get('actions_in_property_table', True),
            }

        for line in intro_blob.splitlines():
            if line.startswith('#include_fragment'):
                if len(part_text):
                    parts.append({'type': 'markdown', 'content': '\n'.join(part_text)})
                    part_text = []
                    fragment_id = line[17:].strip()
                    fragment_content = self.generate_fragment_doc(fragment_id, fragment_config)
                    parts.append({'type': 'fragment', 'content': fragment_content})
            else:
                part_text.append(line)

        if len(part_text):
            parts.append({'type': 'markdown', 'content': '\n'.join(part_text)})

        for part in parts:
            if part['type'] == 'markdown':
                intro.append(part['content'])
            elif part['type'] == 'fragment':
                intro.append(part['content'])
        return '\n'.join(intro)


    def add_section(self, text, link_id=False, schema_ref=False):
        """ Add a top-level heading """
        self.this_section = {'head': text,
                             'heading': '\n' + self.formatter.head_one(text, self.level),
                             'properties': [],
                             'property_details': {}
                            }
        self.sections.append(self.this_section)


    def add_description(self, text):
        """ Add the schema description """
        self.this_section['description'] = text + '\n'


    def add_uris(self, uris):
        """ Add the URIs (which should be a list) """
        uri_block = "**URIs**:\n"
        for uri in sorted(uris, key=str.lower):
            uri_block += "\n" + self.format_uri(uri)
        self.this_section['uris'] = uri_block + "\n"


    def add_conditional_requirements(self, text):
        """ Add a conditional requirements, which should already be formatted """
        self.this_section['conditional_requirements'] = "\n**Conditional Requirements:**\n\n" + text + "\n"


    def format_uri_block_for_action(self, action, uris):
        """ Create a URI block for this action & the resource's URIs """
        uri_block = "**URIs**:\n"
        for uri in sorted(uris, key=str.lower):
            uri = uri + "/Actions/" + action
            uri_block += "\n" + self.format_uri(uri)

        return uri_block


    def format_json_payload(self, json_payload):
        """ Format a json payload for output. """
        return '\n' + json_payload + '\n'


    def add_property_row(self, formatted_text):
        """Add a row (or group of rows) for an individual property in the current section/schema.

        formatted_row should be a chunk of text already formatted for output"""
        self.this_section['properties'].append(formatted_text)


    def add_registry_reqs(self, registry_reqs):
        """Add registry messages. registry_reqs includes profile annotations."""

        terse_mode = self.config.get('profile_mode') == 'terse'

        reg_names = [x for x in registry_reqs.keys()]
        reg_names.sort(key=str.lower)
        for reg_name in reg_names:
            reg = registry_reqs[reg_name]
            this_section = {
                'head': reg_name,
                'description': reg.get('Description', ''),
                'messages': []
                }
            heading = reg_name + ' Registry v' + reg['minversion']  + '+'
            if reg.get('current_release', reg['minversion']) != reg['minversion']:
                heading += ' (current release: v' + reg['current_release'] + ')'

            this_section['heading'] = self.formatter.head_one(heading, self.level)
            this_section['requirement'] = 'Requirement: ' + reg.get('profile_requirement', '')

            msgs = reg.get('Messages', {})
            msg_keys = [x for x in msgs.keys()]
            msg_keys.sort(key=str.lower)

            for msg in msg_keys:
                this_msg = msgs[msg]
                if terse_mode and not this_msg.get('profile_requirement'):
                    continue
                msg_row = [msg, this_msg.get('profile_requirement', '')]
                if not terse_mode:
                    msg_row.append(this_msg.get('Description', ''))
                this_section['messages'].append(msg_row)

            self.registry_sections.append(this_section)


    @staticmethod
    def escape_for_markdown(text, chars):
        """Escape selected characters in text to prevent auto-formatting in markdown."""
        for char in chars:
            text = text.replace(char, '\\' + char)
        return text

    @staticmethod
    def escape_regexp(text):
        """If escaping is necessary to protect patterns when output format is rendered, do that."""
        chars_to_escape = r'\`*_{}[]()#+-.!|'
        escaped_text = ''
        for char in text:
            if char in chars_to_escape:
                escaped_text += '\\' + char
            else:
                escaped_text += char

        return escaped_text<|MERGE_RESOLUTION|>--- conflicted
+++ resolved
@@ -93,15 +93,11 @@
         elif isinstance(prop_info, dict):
             has_enum = 'enum' in prop_info
             is_excerpt = prop_info.get('_is_excerpt')
-<<<<<<< HEAD
             if 'format' in prop_info:
                 format_annotation = prop_info['format']
 
         format_annotation = self.format_annotation_strings.get(format_annotation, format_annotation)
-=======
-            prop_ref = prop_info.get('_ref_uri')
-            ref_name = prop_info.get('_prop_name')
->>>>>>> 008550b5
+
 
         version_strings = self.format_version_strings(prop_info)
         if prop_name:
