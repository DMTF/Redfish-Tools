--- conflicted
+++ resolved
@@ -106,11 +106,7 @@
         raise NotImplementedError
 
 
-<<<<<<< HEAD
-    def format_property_row(self, schema_ref, prop_name, prop_info, prop_path=[]):
-=======
-    def format_property_row(self, schema_ref, prop_name, prop_info, current_depth=0, in_array=False):
->>>>>>> 7ad3a417
+    def format_property_row(self, schema_ref, prop_name, prop_info, prop_path=[], in_array=False):
         """Format information for a single property. Returns an object with 'row' and 'details'.
 
         'row': content for the main table being generated.
@@ -1071,7 +1067,6 @@
             if item_formatted['details']:
                 prop_details.update(item_formatted['details'])
 
-<<<<<<< HEAD
         # Read/Write requirements from profile:
         if self.config['profile_mode'] and prop_name and profile is not None:
 
@@ -1107,6 +1102,7 @@
                        'has_direct_prop_details': has_prop_details,
                        'has_action_details': has_prop_actions,
                        'action_details': action_details,
+                       'promote_me': promote_me,
                        'normative_descr': normative_descr,
                        'non_normative_descr': non_normative_descr,
                        'pattern': pattern,
@@ -1135,26 +1131,6 @@
                 })
 
         return parsed_info
-=======
-        return {'prop_type': prop_type,
-                'prop_units': prop_units,
-                'read_only': read_only,
-                'nullable': has_null,
-                'descr': descr,
-                'add_link_text': add_link_text,
-                'prop_is_object': prop_is_object,
-                'prop_is_array': prop_is_array,
-                'array_of_objects': array_of_objects,
-                'object_description': object_description,
-                'item_description': item_description,
-                'item_list': item_list,
-                'prop_details': prop_details,
-                'has_direct_prop_details': has_prop_details,
-                'has_action_details': has_prop_actions,
-                'action_details': action_details,
-                'promote_me': promote_me
-               }
->>>>>>> 7ad3a417
 
 
     def process_for_idRef(self, ref):
@@ -1243,11 +1219,7 @@
         return {'rows': output, 'details': details, 'action_details': action_details}
 
 
-<<<<<<< HEAD
-    def format_non_object_descr(self, schema_ref, prop_dict, prop_path=[]):
-=======
-    def format_non_object_descr(self, schema_ref, prop_dict, current_depth=0, in_array=False):
->>>>>>> 7ad3a417
+    def format_non_object_descr(self, schema_ref, prop_dict, prop_path=[], in_array=False):
         """For definitions that just list simple types without a 'properties' entry"""
 
         output = []
@@ -1257,12 +1229,8 @@
         prop_name = prop_dict.get('_prop_name', '')
         detail_info = self.extend_property_info(schema_ref, prop_dict)
 
-<<<<<<< HEAD
-        formatted = self.format_property_row(schema_ref, prop_name, detail_info, prop_path)
-=======
+        formatted = self.format_property_row(schema_ref, prop_name, detail_info, prop_path, in_array)
         depth = current_depth + 1
-        formatted = self.format_property_row(schema_ref, prop_name, detail_info, depth, in_array)
->>>>>>> 7ad3a417
 
         if formatted:
             output.append(formatted['row'])
