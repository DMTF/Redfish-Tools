# Copyright Notice:
# Copyright 2016 Distributed Management Task Force, Inc. All rights reserved.
# License: BSD 3-Clause License. For full text see link: https://github.com/DMTF/Redfish-Tools/LICENSE.md

"""
File: doc_formatter.py

Brief : Contains DocFormatter class

Initial author: Second Rise LLC.
"""

import os
import copy
import re
import warnings
import sys
from doc_gen_util import DocGenUtilities

class DocFormatter:
    """Generic class for schema documentation formatter"""

    def __init__(self, property_data, traverser, config, level=0):
        """Set up the markdown generator.

        property_data: pre-processed schemas.
        traverser: SchemaTraverser object
        config: configuration dict
        """
        self.property_data = property_data
        self.traverser = traverser
        self.config = config
        self.level = level
        self.this_section = None
        self.current_version = {} # marker for latest version within property we're displaying.
        self.current_depth = 0

        # Get a list of schemas that will appear in the documentation. We need this to know
        # when to create an internal link, versus a link to a URI.
        self.documented_schemas = []
        schemas = [x for x in property_data.keys()]
        for schema_ref in schemas:
            details = self.property_data[schema_ref]
            if self.skip_schema(details['schema_name']):
                continue
            if len(details['properties']):
                self.documented_schemas.append(schema_ref)

        self.uri_match_keys = None
        if self.config.get('uri_replacements'):
            map_keys = list(self.config['uri_replacements'].keys())
            map_keys.sort(key=len, reverse=True)
            self.uri_match_keys = map_keys

        self.separators = {
            'inline': ', ',
            'linebreak': '<br>'
            }

        # Properties to carry through from parent when a ref is extended:
        self.parent_props = ['description', 'longDescription', 'readonly']


    def emit(self):
        """ Output contents thus far """
        raise NotImplementedError


    def add_section(self, text, link_id=False):
        """ Add a top-level heading """
        raise NotImplementedError


    def add_description(self, text):
        """ Add the schema description """
        raise NotImplementedError


    def add_action_details(self, action_details):
        """ Add the action details (which should already be formatted) """
        if 'action_details' not in self.this_section:
            self.this_section['action_details'] = []
        self.this_section['action_details'].append(action_details)


    def add_profile_conditional_details(self, conditional_details):
        """ Add the conditional requirements for the profile (which should already be formatted) """
        if 'profile_conditional_details' not in self.this_section:
            self.this_section['profile_conditional_details'] = []
        self.this_section['profile_conditional_details'].append(conditional_details)


    def add_json_payload(self, json_payload):
        """ Add a JSON payload for the current section """
        raise NotImplementedError


    def add_property_row(self, formatted_row):
        """Add a row (or group of rows) for an individual property in the current section/schema.

        formatted_row should be a chunk of text already formatted for output"""
        raise NotImplementedError

    def add_property_details(self, formatted_details):
        """Add a chunk of property details information for the current section/schema."""
        raise NotImplementedError


    def format_property_row(self, schema_ref, prop_name, prop_info, prop_path=[]):
        """Format information for a single property. Returns an object with 'row' and 'details'.

        'row': content for the main table being generated.
        'details': content for the Property Details section.

        This may include embedded objects with their own properties.
        """
        raise NotImplementedError


    def format_property_details(self, prop_name, prop_type, prop_description, enum, enum_details,
                                supplemental_details, meta, anchor=None, profile=None):
        """Generate a formatted table of enum information for inclusion in Property Details."""
        raise NotImplementedError


    def format_list_of_object_descrs(self, schema_ref, prop_items, prop_path):
        """Format a (possibly nested) list of embedded objects.

        We expect this to amount to one definition, usually for 'items' in an array."""

        if isinstance(prop_items, dict):
            if 'properties' in prop_items:
                return self.format_object_descr(schema_ref, prop_items, prop_path)
            else:
                return self.format_non_object_descr(schema_ref, prop_items, prop_path)

        rows = []
        details = {}
        if isinstance(prop_items, list):
            for prop_item in prop_items:
                formatted = self.format_list_of_object_descrs(schema_ref, prop_item, prop_path)
                rows.extend(formatted['rows'])
                details.update(formatted['details'])
            return ({'rows': rows, 'details': details})

        return None

    def format_action_details(self, prop_name, action_details):
        """Generate a formatted Actions section from supplemental markdown."""
        raise NotImplementedError


    def format_action_parameters(self, schema_ref, prop_name, prop_descr, action_parameters):
        """Generate a formatted Actions section from parameters data"""
        raise NotImplementedError


    def format_conditional_details(self, schema_ref, prop_name, conditional_reqs):
        """Generate a formatted Conditional Details section from profile data"""
        raise NotImplementedError


    def output_document(self):
        """Return full contents of document"""
        body = self.emit()
        return body


    def generate_output(self):
        """Generate formatted from schemas and supplemental data.

        Iterates through property_data and traverses schemas for details.
        Format of output will depend on the format_* methods of the class.
        """
        property_data = self.property_data
        traverser = self.traverser
        config = self.config
        schema_supplement = config.get('schema_supplement', {})
        profile_mode = config.get('profile_mode')

        schema_keys = self.documented_schemas
        schema_keys.sort()


        for schema_ref in schema_keys:
            details = property_data[schema_ref]
            schema_name = details['schema_name']
            profile = config.get('profile_resources', {}).get(schema_ref, {})

            # Look up supplemental details for this schema/version
            version = details.get('latest_version', '1')
            major_version = version.split('.')[0]
            schema_key = schema_name + '_' + major_version
            supplemental = schema_supplement.get(schema_key,
                                                 schema_supplement.get(schema_name, {}))

            definitions = details['definitions']

            if config.get('omit_version_in_headers'):
                section_name = schema_name
            else:
                section_name = details['name_and_version']
            self.add_section(section_name, schema_name)
            self.current_version = {}

            # Normative docs prefer longDescription to description
            if config['normative'] and 'longDescription' in definitions[schema_name]:
                description = definitions[schema_name].get('longDescription')
            else:
                description = definitions[schema_name].get('description')

            # Override with supplemental schema description, if provided
            # If there is a supplemental Description or Schema-Intro, it replaces
            # the description in the schema. If both are present, the Description
            # should be output, followed by the Schema-Intro.
            if supplemental.get('description') and supplemental.get('schema-intro'):
                description = (supplemental.get('description') + '\n\n' +
                               supplemental.get('schema-intro'))
            elif supplemental.get('description'):
                description = supplemental.get('description')
            else:
                description = supplemental.get('schema-intro', description)

            # Profile purpose overrides all:
            if profile:
                description = profile.get('Purpose')

            if description:
                self.add_description(description)

            self.add_json_payload(supplemental.get('jsonpayload'))

            if 'properties' in details.keys():
                prop_details = {}
                conditional_details = {}

                properties = details['properties']
                prop_names = [x for x in properties.keys()]
                prop_names = self.organize_prop_names(prop_names, profile)

                for prop_name in prop_names:
                    prop_info = properties[prop_name]
                    prop_info = self.apply_overrides(prop_info, schema_name, prop_name)
                    meta = prop_info.get('_doc_generator_meta', {})
                    prop_infos = self.extend_property_info(schema_ref, prop_info, properties.get('_doc_generator_meta'))

                    formatted = self.format_property_row(schema_ref, prop_name, prop_infos, [])
                    if formatted:
                        self.add_property_row(formatted['row'])
                        if formatted['details']:
                            prop_details.update(formatted['details'])
                        if formatted['action_details']:
                            self.add_action_details(formatted['action_details'])
                        if formatted['profile_conditional_details']:
                            conditional_details.update(formatted['profile_conditional_details'])

                if len(prop_details):
                    detail_names = [x for x in prop_details.keys()]
                    detail_names.sort()
                    for detail_name in detail_names:
                        self.add_property_details(prop_details[detail_name])

                if len(conditional_details):
                    cond_names = [x for x in conditional_details.keys()]
                    cond_names.sort()
                    for cond_name in cond_names:
                        self.add_profile_conditional_details(conditional_details[cond_name])

        return self.output_document()


    def generate_fragment_doc(self, ref, config):
        """Given a path to a definition, generate a block of documentation.

        Used to generate documentation for schema fragments.
        """

        # If /properties is specified, expand the object and output just its contents.
        if ref.endswith('/properties'):
            ref = ref[:-len('/properties')]
            config['strip_top_object'] = True

        if not ref:
            warnings.warn("Can't generate fragment for '" + ref +
                          "': could not parse as schema URI.")
            return ''

        frag_gen = self.__class__(self.property_data, self.traverser, config, self.level)

        if "://" not in ref:
            # Try to find the file locally
            try:
                filepath = ref.split('#')[0]
                localpath = os.path.abspath(filepath)
                fragment_data = DocGenUtilities.load_as_json(localpath)
                if fragment_data:
                    traverser = self.traverser.copy()
                    traverser.add_schema(filepath, fragment_data)
                    frag_gen = self.__class__(self.property_data, traverser, config, self.level)
            except Exception as ex:
                # That's okay, it may still be a URI-style ref without the protocol
                pass

        prop_info = frag_gen.traverser.find_ref_data(ref)

        if not prop_info:
            warnings.warn("Can't generate fragment for '" + ref + "': could not find data.")
            return ''

        schema_ref = prop_info['_from_schema_ref']
        prop_name = prop_info['_prop_name']
        meta = prop_info.get('_doc_generator_meta')
        if not meta:
            meta = {}
        prop_infos = frag_gen.extend_property_info(schema_ref, prop_info)

        formatted = frag_gen.format_property_row(schema_ref, prop_name, prop_infos, [])
        if formatted:
            frag_gen.add_section('')
            frag_gen.current_version = {}

            frag_gen.add_property_row(formatted['row'])
            if len(formatted['details']):
                prop_details = {}
                prop_details.update(formatted['details'])
                detail_names = [x for x in prop_details.keys()]
                detail_names.sort()
                for detail_name in detail_names:
                    frag_gen.add_property_details(prop_details[detail_name])

            if formatted['action_details']:
                frag_gen.add_action_details(formatted['action_details'])

        return frag_gen.emit()


    def extend_property_info(self, schema_ref, prop_info, context_meta=None):
        """If prop_info contains a $ref or anyOf attribute, extend it with that information.

        Returns an array of objects. Arrays of arrays of objects are possible but not expected.
        """
        traverser = self.traverser
        prop_ref = prop_info.get('$ref', None)
        prop_anyof = prop_info.get('anyOf', None)
        if not context_meta:
            context_meta = {}

        prop_infos = []
        outside_ref = None
        schema_name = traverser.get_schema_name(schema_ref)

        # Check for anyOf with a $ref to odata.4.0.0 idRef, and replace it with that ref.
        if prop_anyof:
            for elt in prop_anyof:
                if '$ref' in elt:
                    this_ref = elt.get('$ref')
                    if this_ref.endswith('#/definitions/idRef'):
                        is_link = True
                        prop_ref = this_ref
                        prop_anyof = None
                        break

        if prop_ref:
            if prop_ref.startswith('#'):
                prop_ref = schema_ref + prop_ref
            else:
                idref_info = self.process_for_idRef(prop_ref)
                if idref_info:
                    prop_ref = None
                    # if parent_props were specified in prop_info, they take precedence:
                    for x in prop_info.keys():
                        if x in self.parent_props and prop_info[x]:
                            idref_info[x] = prop_info[x]
                    prop_info = idref_info

        if prop_ref:
            ref_info = traverser.find_ref_data(prop_ref)

            if not ref_info:
                warnings.warn("Unable to find data for " + prop_ref)

            else:
                ref_info = self.apply_overrides(ref_info)
                meta = ref_info.get('_doc_generator_meta')
                if not meta:
                    meta = {}
                node_name = traverser.get_node_from_ref(prop_ref)
                meta = self.merge_metadata(node_name, meta, context_meta)

                from_schema_ref = ref_info.get('_from_schema_ref')
                is_versioned_schema = traverser.is_versioned_schema(from_schema_ref)
                is_other_schema = from_schema_ref and (schema_ref != from_schema_ref)
                is_collection_of = traverser.is_collection_of(from_schema_ref)
                prop_name = ref_info.get('_prop_name', False)
                is_ref_to_same_schema = ((not is_other_schema) and prop_name == schema_name)

                if is_collection_of and ref_info.get('anyOf'):
                    anyof_ref = None
                    for a_of in ref_info.get('anyOf'):
                        if '$ref' in a_of:
                            anyof_ref = a_of['$ref']
                            break;
                    if anyof_ref:
                        idref_info = self.process_for_idRef(anyof_ref)
                        if idref_info:
                            ref_info = idref_info

                # If an object, include just the definition and description, and append a reference if possible:
                if ref_info.get('type') == 'object':
                    ref_description = ref_info.get('description')
                    ref_longDescription = ref_info.get('longDescription')
                    link_detail = ''
                    append_ref = ''

                    from_schema_uri, _, _ = ref_info.get('_ref_uri', '').partition('#')

                    # Links to other Redfish resources are a special case.
                    if is_other_schema or is_ref_to_same_schema:
                        if is_versioned_schema and is_collection_of:
                            append_ref = 'Contains a link to a resource.'
                            ref_schema_name = self.traverser.get_schema_name(is_collection_of)

                            if from_schema_uri.endswith('redfish.dmtf.org/schemas/v1/odata.4.0.0.json') or from_schema_uri.endswith('redfish.dmtf.org/schemas/v1/odata.v4_0_1.json'):
                                from_schema_uri = 'http://' + is_collection_of

                            link_detail = ('Link to Collection of ' + self.link_to_own_schema(is_collection_of, from_schema_uri)
                                           + '. See the ' + ref_schema_name + ' schema for details.')

                        else:
                            if is_versioned_schema:
                                link_detail = ('Link to a ' + prop_name + ' resource. See the Links section and the '
                                               + self.link_to_own_schema(from_schema_ref, from_schema_uri) +
                                               ' schema for details.')

                            if is_ref_to_same_schema:
                                # e.g., a Chassis is contained by another Chassis
                                link_detail = ('Link to another ' + prop_name + ' resource.')

                            else:
                                append_ref = ('See the ' + self.link_to_own_schema(from_schema_ref, from_schema_uri) +
                                              ' schema for details on this property.')

                        new_ref_info = {
                            'type': ref_info.get('type'),
                            'readonly': ref_info.get('readonly'),
                            'description': ref_description,
                            'longDescription': ref_longDescription,
                            'add_link_text': append_ref
                            }

                        if link_detail:
                            new_ref_info['properties'] = {'@odata.id': {'type': 'string',
                                                                        'readonly': True,
                                                                        'description': '',
                                                                        'add_link_text': link_detail}
                                                          }
                        ref_info = new_ref_info

                # if parent_props were specified in prop_info, they take precedence:
                for x in prop_info.keys():
                    if x in self.parent_props and prop_info[x]:
                        ref_info[x] = prop_info[x]
                prop_info = ref_info

                if '$ref' in ref_info or 'anyOf' in ref_info:
                    return self.extend_property_info(ref_info['_from_schema_ref'], ref_info, context_meta)

            prop_infos.append(prop_info)

        elif prop_anyof:
            skip_null = len([x for x in prop_anyof if '$ref' in x])
            sans_null = [x for x in prop_anyof if x.get('type') != 'null']
            is_nullable = skip_null and [x for x in prop_anyof if x.get('type') == 'null']

            # This is a special case for references to multiple versions of the same object.
            if len(sans_null) > 1:
                match_ref = unversioned_ref = ''
                for elt in prop_anyof:
                    this_ref = elt.get('$ref')
                    if this_ref:
                        unversioned_ref = self.make_unversioned_ref(this_ref)
                    if not unversioned_ref:
                        break

                    if not match_ref:
                        match_ref = unversioned_ref
                    else:
                        if match_ref != unversioned_ref:
                            break
                if match_ref == unversioned_ref:
                    prop_infos.append({
                        'type': '',
                        'description': '',
                        'add_link_text': ('See the ' + self.link_to_outside_schema(unversioned_ref) +
                                          ' schema for details.')
                        })
                    prop_anyof = [] # short-circuit any further processing


            for elt in prop_anyof:
                if skip_null and (elt.get('type') == 'null'):
                    continue
                if '$ref' in elt:
                    for x in prop_info.keys():
                        if x in self.parent_props:
                            elt[x] = prop_info[x]
                elt = self.extend_property_info(schema_ref, elt, context_meta)
                prop_infos.extend(elt)

            # If this is a nullable property (based on {type: 'null'} object AnyOf), add 'null' to the type.
            if is_nullable:
                prop_infos[0]['nullable'] = True
                if prop_infos[0].get('type'):
                    prop_infos[0]['type'] = [prop_infos[0]['type'], 'null']
                else:
                    prop_infos[0]['type'] = 'null'

        else:
            prop_infos.append(prop_info)

        return prop_infos


    def organize_prop_names(self, prop_names, profile=None):
        """ Strip out excluded property names, sorting the remainder """

        if self.config.get('profile_mode'):
            prop_names = self.filter_props_by_profile(prop_names, profile)
        prop_names = self.exclude_prop_names(prop_names, self.config['excluded_properties'],
                                       self.config['excluded_by_match'])
        prop_names.sort()
        return prop_names

    def filter_props_by_profile(self, prop_names, profile, is_action=False):

        if profile is None:
            return []

        if self.config['profile_mode'] == 'terse':
            if is_action:
                profile_props = [x for x in profile.keys()]
            else:
                profile_props = [x for x in profile.get('PropertyRequirements', {}).keys()]
            if profile.get('ActionRequirements'):
                profile_props.append('Actions')

            if is_action:
                # Action properties typically start with "#SchemaName.", which is not reflected in the profile:
                filtered = []
                for prop in profile_props:
                    if prop in prop_names:
                        filtered.append(prop)
                    else:
                        matches = [x for x in prop_names if x.endswith('.' + prop)]
                        if matches:
                            filtered.append(matches[0])
                prop_names = filtered
            else:
                prop_names = list(set(prop_names) & set(profile_props))
        prop_names.sort()
        return prop_names


    def exclude_annotations(self, prop_names):
        """ Strip out excluded annotations, sorting the remainder """

        return self.exclude_prop_names(prop_names, self.config['excluded_annotations'],
                                       self.config['excluded_annotations_by_match'])


    def exclude_prop_names(self, prop_names, props_to_exclude, props_to_exclude_by_match):
        """Strip out excluded property names, and sort the remainder."""

        # Strip out properties based on exact match:
        prop_names = [x for x in prop_names if x not in props_to_exclude]

        # Strip out properties based on partial match:
        included_prop_names = []
        for prop_name in prop_names:
            excluded = False
            for prop in props_to_exclude_by_match:
                if prop in prop_name:
                    excluded = True
                    break
            if not excluded:
                included_prop_names.append(prop_name)

        included_prop_names.sort()
        return included_prop_names


    def skip_schema(self, schema_name):
        """ True if this schema should be skipped in the output """

        if schema_name in self.config['excluded_schemas']:
            return True
        for pattern in self.config['excluded_schemas_by_match']:
            if pattern in schema_name:
                return True
        return False


    # TODO: we may not use this. Find out and either remove it or document it better:
    def always_expand_schema(self, schema_name):
        """ Optional special case for schemas that lack top-level $ref;

        If expand_defs_from_non_output_schemas is true, expand properties that are in schemas that are present
        but won't be output in the documentation."""

        if not self.config['expand_defs_from_non_output_schemas']:
            return False;

        if self.skip_schema(schema_name):
            return False
        return (self.traverser.is_known_schema(schema_name) and not
                self.traverser.is_collection_of(schema_name) and not
                self.is_documented_schema(schema_name))


    def parse_property_info(self, schema_ref, prop_name, prop_infos, prop_path, within_action=False):
        """Parse a list of one more more property info objects into strings for display.

        Returns a dict of 'prop_type', 'read_only', 'descr', 'prop_is_object',
        'prop_is_array', 'object_description', 'prop_details', 'item_description',
        'has_direct_prop_details', 'has_action_details', 'action_details', 'nullable',
<<<<<<< HEAD
        'is_in_profile', 'profile_read_req', 'profile_write_req', 'profile_mincount', 'profile_purpose',
        'profile_conditional_req', 'profile_conditional_details', 'profile_values', 'profile_comparison'
=======
        'pattern'
>>>>>>> a7c7753b
        """

        if isinstance(prop_infos, dict):
            return self._parse_single_property_info(schema_ref, prop_name, prop_infos,
                                                    prop_path, within_action)

        if len(prop_infos) == 1:
            prop_info = prop_infos[0]
            if isinstance(prop_info, dict):
                return self._parse_single_property_info(schema_ref, prop_name, prop_info,
                                                        prop_path, within_action)
            else:
                return self.parse_property_info(schema_ref, prop_name, prop_info, prop_path, within_action)

        parsed = {'prop_type': [],
                  'prop_units': False,
                  'read_only': False,
                  'descr': [],
                  'add_link_text': '',
                  'prop_is_object': False,
                  'prop_is_array': False,
                  'nullable': False,
                  'object_description': [],
                  'item_description': [],
                  'prop_details': {},
                  'has_direct_prop_details': False,
                  'has_action_details': False,
                  'action_details': {},
<<<<<<< HEAD
                  'is_in_profile': False,
                  'profile_read_req': None,
                  'profile_write_req': None,
                  'profile_mincount': None,
                  'profile_purpose': None,
                  'profile_conditional_req': None,
                  'profile_conditional_details': None,
                  'profile_values': None,
                  'profile_comparison': None
=======
                  'pattern': []
>>>>>>> a7c7753b
                 }

        profile = None
        # Skip profile data if prop_name is blank -- this is just an additional row of info and
        # the "parent" row will have the profile info.
        if self.config['profile_mode'] and prop_name:
            profile_section = 'PropertyRequirements'
            if within_action:
                profile_section = 'ActionRequirements'
            path_to_prop = prop_path.copy()
            path_to_prop.append(prop_name)
            profile = self.get_prop_profile(schema_ref, path_to_prop, profile_section)

        anyof_details = [self.parse_property_info(schema_ref, prop_name, x, prop_path, within_action)
                         for x in prop_infos]

        # Remove details for anyOf props with prop_type = 'null'.
        details = []
        has_null = False
        for det in anyof_details:
            if len(det['prop_type']) == 1 and 'null' in det['prop_type']:
                has_null = True
            else:
                details.append(det)
        # Save the null flag so we can display it later:
        parsed['nullable'] = has_null


        # Uniquify these properties and save as lists:
        props_to_combine = ['prop_type', 'descr', 'object_description', 'item_description', 'pattern']

        for property_name in props_to_combine:
            property_values = []
            for det in anyof_details:
                if isinstance(det[property_name], list):
                    for val in det[property_name]:
                        if val and val not in property_values:
                            property_values.append(val)
                else:
                    val = det[property_name]
                    if val and val not in property_values:
                        property_values.append(val)
            parsed[property_name] = property_values

        # Restore the pattern to a single string:
        parsed['pattern'] = '\n'.join(parsed['pattern'])

        # read_only and units should be the same for all
        parsed['read_only'] = details[0]['read_only']
        parsed['prop_units'] = details[0]['prop_units']

        # Data from profile:
        if profile is not None:
            parsed['is_in_profile'] = True
            parsed['profile_read_req'] = profile.get('ReadRequirement')
            parsed['profile_write_req'] = profile.get('WriteRequirement')
            parsed['profile_mincount'] = profile.get('MinCount')
            parsed['profile_purpose'] = profile.get('Purpose')
            parsed['profile_conditional_req'] = profile.get('ConditionalRequirements')
            profile_values = profile.get('Values')
            if profile_values:
                profile_comparison = profile.get('Comparison', 'AnyOf') # Default if Comparison absent
                parsed['profile_values'] = profile_values
                parsed['profile_comparison'] = profile_comparison

            for det in details:
                parsed['prop_is_object'] |= det['prop_is_object']
                parsed['prop_is_array'] |= det['prop_is_array']
                parsed['has_direct_prop_details'] |= det['has_direct_prop_details']
                parsed['prop_details'].update(det['prop_details'])
                parsed['has_action_details'] |= det['has_action_details']
                parsed['action_details'].update(det['action_details'])
                parsed['profile_conditional_details'].update(det['profile_conditional_details'])

        return parsed


    def _parse_single_property_info(self, schema_ref, prop_name, prop_info, prop_path, within_action=False):
        """Parse definition of a specific property into strings for display.

        Returns a dict of 'prop_type', 'prop_units', 'read_only', 'descr', 'add_link_text',
        'prop_is_object', 'prop_is_array', 'object_description', 'prop_details', 'item_description',
        'has_direct_prop_details', 'has_action_details', 'action_details', 'nullable',
<<<<<<< HEAD
        'is_in_profile', 'profile_read_req', 'profile_write_req', 'profile_mincount', 'profile_purpose',
        'profile_conditional_req', 'profile_conditional_details', 'profile_values', 'profile_comparison'
=======
        'normative_descr', 'non_normative_descr', pattern
>>>>>>> a7c7753b
        """
        traverser = self.traverser

        # type may be a string or a list.
        prop_details = {}
        prop_type = prop_info.get('type', [])
        prop_is_object = False
        object_description = ''
        prop_is_array = False
        item_description = ''
        item_list = '' # For lists of simple types
        array_of_objects = False
        has_prop_details = False
        has_prop_actions = False
        action_details = {}
        profile_conditional_req = False
        profile_conditional_details = {}
        profile_values = False
        profile_comparison = False
        schema_name = traverser.get_schema_name(schema_ref)

        # Get the profile if we are in profile mode.
        # Skip profile data if prop_name is blank -- this is just an additional row of info and
        # the "parent" row will have the profile info.
        profile = None
        if self.config['profile_mode'] and prop_name:
            prop_brief_name = prop_name
            profile_section = 'PropertyRequirements'
            if within_action:
                profile_section = 'ActionRequirements'
                if prop_name.startswith('#'): # expected
                    prop_name_parts = prop_name.split('.')
                    prop_brief_name = prop_name_parts[-1]
            path_to_prop = prop_path.copy()
            path_to_prop.append(prop_brief_name)
            profile = self.get_prop_profile(schema_ref, path_to_prop, profile_section)

        # Some special treatment is required for Actions
        is_action = prop_name == 'Actions'
        if within_action:
            has_prop_actions = True

        # Only objects within Actions have parameters
        action_parameters = prop_info.get('parameters', {})

        if isinstance(prop_type, list):
            prop_is_object = 'object' in prop_type
            prop_is_array = 'array' in prop_type
        else:
            prop_is_object = prop_type == 'object'
            prop_is_array = prop_type == 'array'
            prop_type = [prop_type]

        cleaned_prop_type = []
        has_null = False
        for pt in prop_type:
            if pt == 'null':
                has_null = True
            else:
                cleaned_prop_type.append(pt)
        prop_type = cleaned_prop_type

        prop_units = prop_info.get('units')

        read_only = prop_info.get('readonly')
<<<<<<< HEAD

        descr = None
        if self.config['profile_mode'] != 'terse':
            if self.config['normative'] and 'longDescription' in prop_info:
                descr = prop_info.get('longDescription', '')
            else:
                descr = prop_info.get('description', '')
=======
        normative_descr = prop_info.get('longDescription', '')
        non_normative_descr = prop_info.get('description', '')
        pattern = prop_info.get('pattern')
>>>>>>> a7c7753b

        if self.config['normative'] and normative_descr:
            descr = normative_descr
        else:
            descr = non_normative_descr

        add_link_text = prop_info.get('add_link_text', '')

        if within_action:
            # Extend and parse parameter info
            for action_param in action_parameters.keys():
                params = action_parameters[action_param]
                params = self.extend_property_info(schema_ref, params, {})
                action_parameters[action_param] = self.extend_property_info(schema_ref, action_parameters[action_param], {})

            action_details = self.format_action_parameters(schema_ref, prop_name, descr, action_parameters)

            formatted_action_rows = []

            for param_name in action_parameters:
                if prop_name.startswith('#'):
                    [skip, action_name] = prop_name.rsplit('.', 1)
                else:
                    action_name = prop_name

                new_path = prop_path.copy()
                new_path.append(action_name)
                formatted_action = self.format_property_row(schema_ref, param_name, action_parameters[param_name], new_path)

                # Capture the enum details and merge them into the ones for the overall properties:
                if formatted_action.get('details'):
                    has_prop_details = True
                    prop_details.update(formatted_action['details'])

            self.add_action_details(action_details)


        # Items, if present, will have a definition with either an object, a list of types,
        # or a $ref:
        prop_item = prop_info.get('items')
        list_of_objects = False
        collapse_description = False
        if isinstance(prop_item, dict):
            if 'type' in prop_item and 'properties' not in prop_item:
                prop_items = [prop_item]
                collapse_description = True
            else:
                prop_items = self.extend_property_info(schema_ref, prop_item, prop_info.get('_doc_generator_meta'))
                array_of_objects = True

            list_of_objects = True

        # Enumerations go into Property Details
        prop_enum = prop_info.get('enum')
        supplemental_details = None

        if 'supplemental' in self.config and 'property details' in self.config['supplemental']:
            detconfig = self.config['supplemental']['property details']
            if schema_name in detconfig and prop_name in detconfig[schema_name]:
                supplemental_details = detconfig[schema_name][prop_name]

        if prop_enum or supplemental_details:
            has_prop_details = True

            if self.config['normative'] and 'enumLongDescriptions' in prop_info:
                prop_enum_details = prop_info.get('enumLongDescriptions')
            else:
                prop_enum_details = prop_info.get('enumDescriptions')
            anchor = schema_ref + '|details|' + prop_name

            prop_details[prop_name] = self.format_property_details(prop_name, prop_type, descr,
                                                                   prop_enum, prop_enum_details,
                                                                   supplemental_details,
                                                                   prop_info.get('_doc_generator_meta', {}),
                                                                   anchor, profile)

        # Action details may be supplied as markdown in the supplemental doc.
        # TODO: remove this? Change it?
        supplemental_actions = None
        if 'supplemental' in self.config and 'action details' in self.config['supplemental']:
            action_config = self.config['supplemental']['action details']
            action_name = prop_name
            if '.' in action_name:
                _, _, action_name = action_name.rpartition('.')
            if action_config.get(schema_name) and action_name in action_config[schema_name].keys():
                supplemental_actions = action_config[schema_name][action_name]
                supplemental_actions['action_name'] = action_name

        if supplemental_actions:
            has_prop_actions = True
            formatted_actions = self.format_action_details(prop_name, supplemental_actions)
            action_details = supplemental_actions
            self.add_action_details(formatted_actions)

        # embedded object:
        if prop_is_object:
            new_path = prop_path.copy()
            new_path.append(prop_name)
            object_formatted = self.format_object_descr(schema_ref, prop_info, new_path, is_action)
            object_description = object_formatted['rows']
            if object_formatted['details']:
                prop_details.update(object_formatted['details'])

        # embedded items:
        if prop_is_array:
            new_path = prop_path.copy()
            new_path.append(prop_name)
            if list_of_objects:
                item_formatted = self.format_list_of_object_descrs(schema_ref, prop_items, new_path)
                if collapse_description:
                    # remember, we set collapse_description when we made prop_items a single-element list.
                    item_list = prop_items[0].get('type')

            else:
                item_formatted = self.format_non_object_descr(schema_ref, prop_item, new_path)

            item_description = item_formatted['rows']
            if item_formatted['details']:
                prop_details.update(item_formatted['details'])

<<<<<<< HEAD
        # Read/Write requirements from profile:
        if self.config['profile_mode'] and prop_name and profile is not None:

            # Conditional Requirements
            profile_conditional_req = profile.get('ConditionalRequirements')
            if profile_conditional_req:
                # Add the read and write reqs, as we want to capture those as "Base Requirement":
                req = {'BaseRequirement': True}
                req['ReadRequirement'] = profile.get('ReadRequirement')
                req['WriteRequirement'] = profile.get('WriteRequirement')
                profile_conditional_req.insert(0, req)

                profile_conditional_details[prop_name] = self.format_conditional_details(schema_ref, prop_name,
                                                                                         profile_conditional_req)
            # Comparison
            profile_values = profile.get('Values')
            if profile_values:
                profile_comparison = profile.get('Comparison', 'AnyOf') # Default if Comparison absent

        parsed_info = {'prop_type': prop_type,
                       'prop_units': prop_units,
                       'read_only': read_only,
                       'nullable': has_null,
                       'descr': descr,
                       'add_link_text': add_link_text,
                       'prop_is_object': prop_is_object,
                       'prop_is_array': prop_is_array,
                       'array_of_objects': array_of_objects,
                       'object_description': object_description,
                       'item_description': item_description,
                       'item_list': item_list,
                       'prop_details': prop_details,
                       'has_direct_prop_details': has_prop_details,
                       'has_action_details': has_prop_actions,
                       'action_details': action_details,
                       'is_in_profile': False,
                       'profile_read_req': None,
                       'profile_write_req': None,
                       'profile_mincount': None,
                       'profile_purpose': None,
                       'profile_conditional_req': None,
                       'profile_conditional_details': None,
                       'profile_values': None,
                       'profile_comparison': None
                       }

        if profile is not None:
            parsed_info.update({
                'is_in_profile': True,
                'profile_read_req': profile.get('ReadRequirement'),
                'profile_write_req': profile.get('WriteRequirement'),
                'profile_mincount': profile.get('MinCount'),
                'profile_purpose': profile.get('Purpose'),
                'profile_conditional_req': profile_conditional_req,
                'profile_conditional_details': profile_conditional_details,
                'profile_values': profile_values,
                'profile_comparison': profile_comparison,
                })

        return parsed_info
=======
        return {'prop_type': prop_type,
                'prop_units': prop_units,
                'read_only': read_only,
                'nullable': has_null,
                'descr': descr,
                'add_link_text': add_link_text,
                'prop_is_object': prop_is_object,
                'prop_is_array': prop_is_array,
                'array_of_objects': array_of_objects,
                'object_description': object_description,
                'item_description': item_description,
                'item_list': item_list,
                'prop_details': prop_details,
                'has_direct_prop_details': has_prop_details,
                'has_action_details': has_prop_actions,
                'action_details': action_details,
                'normative_descr': normative_descr,
                'non_normative_descr': non_normative_descr,
                'pattern': pattern
               }
>>>>>>> a7c7753b


    def process_for_idRef(self, ref):
        """Convenience method to check ref for 'odata.4.0.0#/definitions/idRef' and if so, return its property info.

        We special-case this a couple of places where we treat other refs a little differently. """
        prop_info = None
        if ref.endswith('#/definitions/idRef'):
            # idRef is a special case; we just want to pull in its definition and stop.
            prop_info = self.traverser.find_ref_data(ref)
            if not prop_info:
                # We must not have the odata schema, but we know what it is.
                prop_info = {'properties':
                             {'@odata.id':
                              {'type': 'string',
                               'readonly': True,
                               "description": "The unique identifier for a resource.",
                               "longDescription": "The value of this property shall be the unique identifier for the resource and it shall be of the form defined in the Redfish specification.",
                               }
                              }
                             }
        return prop_info


    def format_object_descr(self, schema_ref, prop_info, prop_path=[], is_action=False):
        """Format the properties for an embedded object."""

        properties = prop_info.get('properties')
        output = []
        details = {}
        action_details = {}

        context_meta = prop_info.get('_doc_generator_meta')
        if not context_meta:
            context_meta = {}

        # If prop_info was extracted from a different schema, it will be present as
        # _from_schema_ref
        schema_ref = prop_info.get('_from_schema_ref', schema_ref)

        if properties:
            prop_names = [x for x in properties.keys()]
            prop_names = self.exclude_annotations(prop_names)

            if self.config['profile_mode'] == 'terse':
                if len(prop_path) and prop_path[0] == 'Actions':
                    profile_section = 'ActionRequirements'
                else:
                    profile_section = 'PropertyRequirements'
                profile = self.get_prop_profile(schema_ref, prop_path, profile_section)

                prop_names = self.filter_props_by_profile(prop_names, profile, is_action)
                filtered_properties = {}
                for k in prop_names:
                    filtered_properties[k] = properties[k]
                prop_info['properties'] = properties = filtered_properties


            if is_action:
                prop_names = [x for x in prop_names if x.startswith('#')]

            for prop_name in prop_names:
                meta = {}
                base_detail_info = properties[prop_name]
                detail_info = self.extend_property_info(schema_ref, base_detail_info, context_meta)
                meta = detail_info[0].get('_doc_generator_meta', {})
                meta = self.merge_metadata(prop_name, meta, context_meta)

                if is_action:
                    # Trim out the properties; these are always Target and Title:
                    detail_info[0]['properties'] = {}

                meta['within_action'] = is_action
                detail_info[0]['_doc_generator_meta'] = meta

                new_path = prop_path.copy()

                formatted = self.format_property_row(schema_ref, prop_name, detail_info, new_path)
                if formatted:
                    output.append(formatted['row'])
                    if formatted['details']:
                        details.update(formatted['details'])
                    if formatted['action_details']:
                        action_details[prop_name] = formatted['action_details']

        return {'rows': output, 'details': details, 'action_details': action_details}


    def format_non_object_descr(self, schema_ref, prop_dict, prop_path=[]):
        """For definitions that just list simple types without a 'properties' entry"""

        output = []
        details = {}
        action_details = {}

        prop_name = prop_dict.get('_prop_name', '')
        detail_info = self.extend_property_info(schema_ref, prop_dict)

        formatted = self.format_property_row(schema_ref, prop_name, detail_info, prop_path)

        if formatted:
            output.append(formatted['row'])
            details = formatted.get('details', {})
            action_details = formatted.get('action_details', {})

        return {'rows': output, 'details': details, 'action_details': action_details}



    def link_to_own_schema(self, schema_ref, schema_full_uri):
        """ String for output. Override in HTML formatter to get actual links. """
        schema_name = self.traverser.get_schema_name(schema_ref)
        if schema_name:
            return schema_name
        return schema_ref


    def link_to_outside_schema(self, schema_full_uri):
        """ String for output. Override in HTML formatter to get actual links."""
        return schema_full_uri

    def get_documentation_uri(self, ref_uri):
        """ If ref_uri is matched in self.config['uri_replacements'], provide a reference to that """

        if not self.uri_match_keys:
            return None

        replacement = None
        for key in self.uri_match_keys:
            if key in ref_uri:
                match_list = self.config['uri_replacements'][key]
                for match_spec in match_list:
                    if match_spec.get('full_match') and match_spec['full_match'] == ref_uri:
                        replacement = match_spec.get('replace_with')
                    elif match_spec.get('wild_match'):
                        pattern = '.*' + ''.join(match_spec['wild_match']) + '.*'
                        if re.search(pattern, ref_uri):
                            replacement = match_spec.get('replace_with')

        return replacement


    # Override in HTML formatter to get actual links.
    def get_documentation_link(self, ref_uri):
        """ Provide a string referring to ref_uri. """
        target = self.get_documentation_uri(ref_uri)
        if target:
            return "See " + target
        return False

    def is_documented_schema(self, schema_name):
        """ True if the schema will appear as a section in the output documentation """
        return schema_name in self.documented_schemas


    def apply_overrides(self, prop_info, schema_name=None, prop_name=None):
        """ Apply overrides from config to prop_info. Returns a modified copy of prop_info. """

        prop_info = copy.deepcopy(prop_info)

        if not schema_name:
            schema_name = prop_info.get('_schema_name')

        if not prop_name:
            prop_name = prop_info.get('_prop_name')

        local_overrides = self.config.get('schema_supplement', {}).get(schema_name, {}).get('description overrides')
        if local_overrides:
            if prop_name in local_overrides:
                prop_info['description'] = prop_info['longDescription'] = local_overrides[prop_name]
                return prop_info
        if prop_name in self.config.get('property_description_overrides', {}):
            prop_info['description'] = prop_info['longDescription'] = self.config['property_description_overrides'][prop_name]

        units_trans = self.config['units_translation'].get(prop_info.get('units'))
        if units_trans:
            prop_info['units'] = units_trans

        return prop_info


    @staticmethod
    def truncate_version(version_string, num_parts):
        """Truncate the version string to at least the specified number of parts.

        Maintains additional part(s) if non-zero.
        """

        parts = version_string.split('.')
        keep = []
        for part in parts:
            if len(keep) < num_parts:
                keep.append(part)
            elif part != '0':
                keep.append(part)
            else:
                break

        return '.'.join(keep)


    @staticmethod
    def make_unversioned_ref(this_ref):
        """Get the un-versioned string based on a (possibly versioned) ref"""

        unversioned = None
        pattern = re.compile(r'(.+)\.([^\.]+)\.json#(.+)')
        match = pattern.fullmatch(this_ref)
        if match:
            unversioned = match.group(1) + '.json#' + match.group(3)
        return unversioned


    @staticmethod
    def text_map(text):
        """Replace string for output -- used to replace strings with nicer English text"""

        output_map = {
            'IfImplemented': 'If Implemented',
            'Conditional': 'Conditional Requirements',
            }
        return output_map.get(text, text)


    def compare_versions(self, version, context_version):
        """ Returns +1 if version is newer than context_version, -1 if version is older, 0 if equal """

        if version == context_version:
            return 0
        else:
            version_parts = version.split('.')
            context_parts = context_version.split('.')
            # versions are expected to have three parts
            for i in range(3):
                if version_parts[i] > context_parts[i]:
                    return +1
                if version_parts[i] < context_parts[i]:
                    return 1
            return 0

    def merge_metadata(self, node_name, meta, context_meta):
        """ Merge version and version_deprecated information from meta with that from context_meta

        context_meta contains version info for the parent, plus embedded version info for node_name
        (and its siblings). We want:
        * If context_meta['node_name']['version'] is newer than meta['version'], use the newer version.
          (implication is that this property was added to the parent after it was already defined elsewhere.)
        For deprecations, it's even less likely differing versions will make sense, but we generally want the
        older version.
        """
        node_meta = context_meta.get(node_name, {})

        if ('version' in meta) and ('version' in node_meta):
            compare = self.compare_versions(meta['version'], node_meta['version'])
            if compare > 0:
                # node_meta is newer; use that.
                meta['version'] = node_meta['version']
        elif 'version' in node_meta:
            meta['version'] = node_meta['version']

        if ('version_deprecated' in meta) and ('version_deprecated' in context_meta):
            compare = self.compare_versions(meta['version_deprecated'], node_meta['version_deprecated'])
            if compare < 0:
                # node_meta is older, use that:
                meta['version_deprecated'] = node_meta['version_deprecated']
        elif 'version_deprecated' in node_meta:
            meta['version_deprecated'] = node_meta['version_deprecated']
            meta['version_deprecated_explanation'] = node_meta.get('version_deprecated_explanation', '')

        return meta

    def get_prop_profile(self, schema_ref, prop_path, section):
        """Get profile data for the specified property, by schema_ref, prop name path, and section.

        Section is 'PropertyRequirements' or 'ActionRequirements'.
        Returns None if no data is present ({} is a valid data-present result)."""

        prop_profile = None
        if prop_path[0] == 'Actions':
            section = 'ActionRequirements'

        if self.config['profile_resources']:
            prop_profile = self.config['profile_resources'].get(schema_ref, None)
            if prop_profile is None:
                return None

            if section == 'ActionRequirements':
                if prop_path[0] == 'Actions':
                    prop_path = prop_path[1:]

            prop_reqs = prop_profile.get(section, None)
            if prop_reqs == None:
                return None
            prop_profile = prop_reqs

            for prop_name in prop_path:
                if not prop_name:
                    continue
                prop_profile = prop_reqs.get(prop_name, None)
                if prop_profile is None:
                    return None
                prop_reqs = prop_profile.get('PropertyRequirements', prop_profile.get('Parameters', {}))

        return prop_profile<|MERGE_RESOLUTION|>--- conflicted
+++ resolved
@@ -251,7 +251,7 @@
                             prop_details.update(formatted['details'])
                         if formatted['action_details']:
                             self.add_action_details(formatted['action_details'])
-                        if formatted['profile_conditional_details']:
+                        if formatted.get('profile_conditional_details'):
                             conditional_details.update(formatted['profile_conditional_details'])
 
                 if len(prop_details):
@@ -623,12 +623,9 @@
         Returns a dict of 'prop_type', 'read_only', 'descr', 'prop_is_object',
         'prop_is_array', 'object_description', 'prop_details', 'item_description',
         'has_direct_prop_details', 'has_action_details', 'action_details', 'nullable',
-<<<<<<< HEAD
         'is_in_profile', 'profile_read_req', 'profile_write_req', 'profile_mincount', 'profile_purpose',
-        'profile_conditional_req', 'profile_conditional_details', 'profile_values', 'profile_comparison'
-=======
+        'profile_conditional_req', 'profile_conditional_details', 'profile_values', 'profile_comparison',
         'pattern'
->>>>>>> a7c7753b
         """
 
         if isinstance(prop_infos, dict):
@@ -657,7 +654,7 @@
                   'has_direct_prop_details': False,
                   'has_action_details': False,
                   'action_details': {},
-<<<<<<< HEAD
+                  'pattern': [],
                   'is_in_profile': False,
                   'profile_read_req': None,
                   'profile_write_req': None,
@@ -667,9 +664,6 @@
                   'profile_conditional_details': None,
                   'profile_values': None,
                   'profile_comparison': None
-=======
-                  'pattern': []
->>>>>>> a7c7753b
                  }
 
         profile = None
@@ -753,12 +747,9 @@
         Returns a dict of 'prop_type', 'prop_units', 'read_only', 'descr', 'add_link_text',
         'prop_is_object', 'prop_is_array', 'object_description', 'prop_details', 'item_description',
         'has_direct_prop_details', 'has_action_details', 'action_details', 'nullable',
-<<<<<<< HEAD
         'is_in_profile', 'profile_read_req', 'profile_write_req', 'profile_mincount', 'profile_purpose',
-        'profile_conditional_req', 'profile_conditional_details', 'profile_values', 'profile_comparison'
-=======
+        'profile_conditional_req', 'profile_conditional_details', 'profile_values', 'profile_comparison',
         'normative_descr', 'non_normative_descr', pattern
->>>>>>> a7c7753b
         """
         traverser = self.traverser
 
@@ -824,7 +815,6 @@
         prop_units = prop_info.get('units')
 
         read_only = prop_info.get('readonly')
-<<<<<<< HEAD
 
         descr = None
         if self.config['profile_mode'] != 'terse':
@@ -832,11 +822,10 @@
                 descr = prop_info.get('longDescription', '')
             else:
                 descr = prop_info.get('description', '')
-=======
+
         normative_descr = prop_info.get('longDescription', '')
         non_normative_descr = prop_info.get('description', '')
         pattern = prop_info.get('pattern')
->>>>>>> a7c7753b
 
         if self.config['normative'] and normative_descr:
             descr = normative_descr
@@ -957,7 +946,6 @@
             if item_formatted['details']:
                 prop_details.update(item_formatted['details'])
 
-<<<<<<< HEAD
         # Read/Write requirements from profile:
         if self.config['profile_mode'] and prop_name and profile is not None:
 
@@ -993,6 +981,9 @@
                        'has_direct_prop_details': has_prop_details,
                        'has_action_details': has_prop_actions,
                        'action_details': action_details,
+                       'normative_descr': normative_descr,
+                       'non_normative_descr': non_normative_descr,
+                       'pattern': pattern,
                        'is_in_profile': False,
                        'profile_read_req': None,
                        'profile_write_req': None,
@@ -1018,28 +1009,6 @@
                 })
 
         return parsed_info
-=======
-        return {'prop_type': prop_type,
-                'prop_units': prop_units,
-                'read_only': read_only,
-                'nullable': has_null,
-                'descr': descr,
-                'add_link_text': add_link_text,
-                'prop_is_object': prop_is_object,
-                'prop_is_array': prop_is_array,
-                'array_of_objects': array_of_objects,
-                'object_description': object_description,
-                'item_description': item_description,
-                'item_list': item_list,
-                'prop_details': prop_details,
-                'has_direct_prop_details': has_prop_details,
-                'has_action_details': has_prop_actions,
-                'action_details': action_details,
-                'normative_descr': normative_descr,
-                'non_normative_descr': non_normative_descr,
-                'pattern': pattern
-               }
->>>>>>> a7c7753b
 
 
     def process_for_idRef(self, ref):
