# Copyright Notice:
# Copyright 2016 Distributed Management Task Force, Inc. All rights reserved.
# License: BSD 3-Clause License. For full text see link: https://github.com/DMTF/Redfish-Tools/LICENSE.md

"""
File: doc_formatter.py

Brief : Contains DocFormatter class

Initial author: Second Rise LLC.
"""

import os
import copy
import re
import warnings
import sys
from doc_gen_util import DocGenUtilities

class DocFormatter:
    """Generic class for schema documentation formatter"""

    def __init__(self, property_data, traverser, config, level=0):
        """Set up the markdown generator.

        property_data: pre-processed schemas.
        traverser: SchemaTraverser object
        config: configuration dict
        """
        self.property_data = property_data
        self.traverser = traverser
        self.config = config
        self.level = level
        self.this_section = None
        self.current_version = {} # marker for latest version within property we're displaying.
        self.current_depth = 0

        # Get a list of schemas that will appear in the documentation. We need this to know
        # when to create an internal link, versus a link to a URI.
        self.documented_schemas = []
        schemas = [x for x in property_data.keys()]
        for schema_ref in schemas:
            details = self.property_data[schema_ref]
            if self.skip_schema(details['schema_name']):
                continue
            if len(details['properties']):
                self.documented_schemas.append(schema_ref)

        self.uri_match_keys = None
        if self.config.get('uri_replacements'):
            map_keys = list(self.config['uri_replacements'].keys())
            map_keys.sort(key=len, reverse=True)
            self.uri_match_keys = map_keys

        self.separators = {
            'inline': ', ',
            'linebreak': '\n'
            }

        # Properties to carry through from parent when a ref is extended:
        self.parent_props = ['description', 'longDescription', 'readonly']


    def emit(self):
        """ Output contents thus far """
        raise NotImplementedError


    def add_section(self, text, link_id=False):
        """ Add a top-level heading """
        raise NotImplementedError


    def add_description(self, text):
        """ Add the schema description """
        raise NotImplementedError


    def add_action_details(self, action_details):
        """ Add the action details (which should already be formatted) """
        if 'action_details' not in self.this_section:
            self.this_section['action_details'] = []
        self.this_section['action_details'].append(action_details)


    def add_profile_conditional_details(self, conditional_details):
        """ Add the conditional requirements for the profile (which should already be formatted) """
        if 'profile_conditional_details' not in self.this_section:
            self.this_section['profile_conditional_details'] = []
        self.this_section['profile_conditional_details'].append(conditional_details)


    def add_json_payload(self, json_payload):
        """ Add a JSON payload for the current section """
        raise NotImplementedError


    def add_property_row(self, formatted_row):
        """Add a row (or group of rows) for an individual property in the current section/schema.

        formatted_row should be a chunk of text already formatted for output"""
        raise NotImplementedError

    def add_property_details(self, formatted_details):
        """Add a chunk of property details information for the current section/schema."""
        raise NotImplementedError


    def format_property_row(self, schema_ref, prop_name, prop_info, prop_path=[], in_array=False):
        """Format information for a single property. Returns an object with 'row' and 'details'.

        'row': content for the main table being generated.
        'details': content for the Property Details section.

        This may include embedded objects with their own properties.
        """
        raise NotImplementedError


    def format_property_details(self, prop_name, prop_type, prop_description, enum, enum_details,
                                supplemental_details, meta, anchor=None, profile={}):
        """Generate a formatted table of enum information for inclusion in Property Details."""
        raise NotImplementedError


    def format_list_of_object_descrs(self, schema_ref, prop_items, prop_path):
        """Format a (possibly nested) list of embedded objects.

        We expect this to amount to one definition, usually for 'items' in an array."""

        if isinstance(prop_items, dict):
            if 'properties' in prop_items:
                return self.format_object_descr(schema_ref, prop_items, prop_path)
            else:
                return self.format_non_object_descr(schema_ref, prop_items, prop_path)

        rows = []
        details = {}
        if isinstance(prop_items, list):
            for prop_item in prop_items:
                formatted = self.format_list_of_object_descrs(schema_ref, prop_item, prop_path)
                rows.extend(formatted['rows'])
                details.update(formatted['details'])
            return ({'rows': rows, 'details': details})

        return None

    def format_action_details(self, prop_name, action_details):
        """Generate a formatted Actions section from supplemental markdown."""
        raise NotImplementedError


    def format_action_parameters(self, schema_ref, prop_name, prop_descr, action_parameters):
        """Generate a formatted Actions section from parameters data"""
        raise NotImplementedError


    def format_base_profile_access(self, formatted_details):
        """Massage profile read/write requirements for display"""

        if formatted_details.get('is_in_profile'):
            profile_access = self._format_profile_access(read_only=formatted_details.get('read_only', False),
                                                         read_req=formatted_details.get('profile_read_req'),
                                                         write_req=formatted_details.get('profile_write_req'),
                                                         min_count=formatted_details.get('profile_mincount'))
        else:
            profile_access = ''

        return profile_access


    def format_conditional_access(self, conditional_req):
        """Massage conditional profile read/write requirements."""

        profile_access = self._format_profile_access(read_req=conditional_req.get('ReadRequirement'),
                                                     write_req=conditional_req.get('WriteRequirement'),
                                                     min_count=conditional_req.get('MinCount'))
        return profile_access


    def _format_profile_access(self, read_only=False, read_req=None, write_req=None, min_count=None):
        """Common formatting logic for profile_access column"""

        profile_access = ''
        if not self.config['profile_mode']:
            return profile_access

        # Each requirement  may be Mandatory, Recommended, IfImplemented, Conditional, or (None)
        if not read_req:
            read_req = 'Mandatory' # This is the default if nothing is specified.
        if read_only:
            profile_access = self.nobr(self.text_map(read_req)) + ' (Read-only)'
        elif read_req == write_req:
            profile_access = self.nobr(self.text_map(read_req)) + ' (Read/Write)'
        elif not write_req:
            profile_access = self.nobr(self.text_map(read_req)) + ' (Read)'
        else:
            # Presumably Read is Mandatory and Write is Recommended; nothing else makes sense.
            profile_access = (self.nobr(self.text_map(read_req)) + ' (Read)' + self.br() +
                              self.nobr(self.text_map(write_req)) + ' (Read/Write)')

        if min_count:
            if profile_access:
                profile_access += self.br()
            profile_access += self.nobr("Minimum " + str(min_count))

        return profile_access


    def format_conditional_details(self, schema_ref, prop_name, conditional_reqs):
        """Generate a formatted Conditional Details section from profile data"""
        formatted = []
        anchor = schema_ref + '|conditional_reqs|' + prop_name

        formatted.append(self.head_four(prop_name, anchor))

        rows = []

        for creq in conditional_reqs:
            req_desc = ''
            purpose = creq.get('Purpose', self.nbsp()*10)
            subordinate_to = creq.get('SubordinateToResource')
            compare_property = creq.get('CompareProperty')
            req = self.format_conditional_access(creq)

            if creq.get('BaseRequirement'):
                req_desc = 'Base Requirement'

            elif subordinate_to:
                req_desc = 'Resource instance is subordinate to ' + ' from '.join('"' + x + '"' for x in subordinate_to)

            if compare_property:
                comparison = creq.get('Comparison')
                if comparison in ['Equal', 'LessThanOrEqual', 'GreaterThanOrEqual', 'NotEqual']:
                    comparison += ' to'

                compare_values = creq.get('CompareValues') or creq.get('Values') # Which is right?
                if compare_values:
                    compare_values = ', '.join('"' + x + '"' for x in compare_values)

                if req_desc:
                    req_desc += ' and '
                req_desc += '"' + compare_property + '"' + ' is ' + comparison

                if compare_values:
                    req_desc += ' ' + compare_values


            rows.append(self.make_row([req_desc, req, purpose]))

        formatted.append(self.make_table(rows))

        return "\n".join(formatted)


    def output_document(self):
        """Return full contents of document"""
        body = self.emit()
        return body


    def generate_output(self):
        """Generate formatted from schemas and supplemental data.

        Iterates through property_data and traverses schemas for details.
        Format of output will depend on the format_* methods of the class.
        """
        property_data = self.property_data
        traverser = self.traverser
        config = self.config
        schema_supplement = config.get('schema_supplement', {})
        profile_mode = config.get('profile_mode')

        schema_keys = self.documented_schemas
        schema_keys.sort()


        for schema_ref in schema_keys:
            details = property_data[schema_ref]
            schema_name = details['schema_name']
            profile = config.get('profile_resources', {}).get(schema_ref, {})

            # Look up supplemental details for this schema/version
            version = details.get('latest_version', '1')
            major_version = version.split('.')[0]
            schema_key = schema_name + '_' + major_version
            supplemental = schema_supplement.get(schema_key,
                                                 schema_supplement.get(schema_name, {}))

            definitions = details['definitions']

            if config.get('omit_version_in_headers'):
                section_name = schema_name
            else:
                section_name = details['name_and_version']
            self.add_section(section_name, schema_name)
            self.current_version = {}

            # Normative docs prefer longDescription to description
            if config['normative'] and 'longDescription' in definitions[schema_name]:
                description = definitions[schema_name].get('longDescription')
            else:
                description = definitions[schema_name].get('description')

            # Override with supplemental schema description, if provided
            # If there is a supplemental Description or Schema-Intro, it replaces
            # the description in the schema. If both are present, the Description
            # should be output, followed by the Schema-Intro.
            if supplemental.get('description') and supplemental.get('schema-intro'):
                description = (supplemental.get('description') + '\n\n' +
                               supplemental.get('schema-intro'))
            elif supplemental.get('description'):
                description = supplemental.get('description')
            else:
                description = supplemental.get('schema-intro', description)

            # Profile purpose overrides all:
            if profile:
                description = profile.get('Purpose')

            if description:
                self.add_description(description)

            self.add_json_payload(supplemental.get('jsonpayload'))

            if 'properties' in details.keys():
                prop_details = {}
                conditional_details = {}

                properties = details['properties']
                prop_names = [x for x in properties.keys()]
                prop_names = self.organize_prop_names(prop_names, profile)

                for prop_name in prop_names:
                    prop_info = properties[prop_name]
                    prop_info = self.apply_overrides(prop_info, schema_name, prop_name)
                    meta = prop_info.get('_doc_generator_meta', {})
                    prop_infos = self.extend_property_info(schema_ref, prop_info, properties.get('_doc_generator_meta'))

                    formatted = self.format_property_row(schema_ref, prop_name, prop_infos, [])
                    if formatted:
                        self.add_property_row(formatted['row'])
                        if formatted['details']:
                            prop_details.update(formatted['details'])
                        if formatted['action_details']:
                            self.add_action_details(formatted['action_details'])
                        if formatted.get('profile_conditional_details'):
                            conditional_details.update(formatted['profile_conditional_details'])

                if len(prop_details):
                    detail_names = [x for x in prop_details.keys()]
                    detail_names.sort()
                    for detail_name in detail_names:
                        self.add_property_details(prop_details[detail_name])

                if len(conditional_details):
                    cond_names = [x for x in conditional_details.keys()]
                    cond_names.sort()
                    for cond_name in cond_names:
                        self.add_profile_conditional_details(conditional_details[cond_name])

        return self.output_document()


    def generate_fragment_doc(self, ref, config):
        """Given a path to a definition, generate a block of documentation.

        Used to generate documentation for schema fragments.
        """

        # If /properties is specified, expand the object and output just its contents.
        if ref.endswith('/properties'):
            ref = ref[:-len('/properties')]
            config['strip_top_object'] = True

        if not ref:
            warnings.warn("Can't generate fragment for '" + ref +
                          "': could not parse as schema URI.")
            return ''

        frag_gen = self.__class__(self.property_data, self.traverser, config, self.level)

        if "://" not in ref:
            # Try to find the file locally
            try:
                filepath = ref.split('#')[0]
                localpath = os.path.abspath(filepath)
                fragment_data = DocGenUtilities.load_as_json(localpath)
                if fragment_data:
                    traverser = self.traverser.copy()
                    traverser.add_schema(filepath, fragment_data)
                    frag_gen = self.__class__(self.property_data, traverser, config, self.level)
            except Exception as ex:
                # That's okay, it may still be a URI-style ref without the protocol
                pass

        prop_info = frag_gen.traverser.find_ref_data(ref)

        if not prop_info:
            warnings.warn("Can't generate fragment for '" + ref + "': could not find data.")
            return ''

        schema_ref = prop_info['_from_schema_ref']
        prop_name = prop_info['_prop_name']
        meta = prop_info.get('_doc_generator_meta')
        if not meta:
            meta = {}
        prop_infos = frag_gen.extend_property_info(schema_ref, prop_info)

        formatted = frag_gen.format_property_row(schema_ref, prop_name, prop_infos, [])
        if formatted:
            frag_gen.add_section('')
            frag_gen.current_version = {}

            frag_gen.add_property_row(formatted['row'])
            if len(formatted['details']):
                prop_details = {}
                prop_details.update(formatted['details'])
                detail_names = [x for x in prop_details.keys()]
                detail_names.sort()
                for detail_name in detail_names:
                    frag_gen.add_property_details(prop_details[detail_name])

            if formatted['action_details']:
                frag_gen.add_action_details(formatted['action_details'])

        return frag_gen.emit()


    def extend_property_info(self, schema_ref, prop_info, context_meta=None):
        """If prop_info contains a $ref or anyOf attribute, extend it with that information.

        Returns an array of objects. Arrays of arrays of objects are possible but not expected.
        """
        traverser = self.traverser
        prop_ref = prop_info.get('$ref', None)
        prop_anyof = prop_info.get('anyOf', None)
        if not context_meta:
            context_meta = {}

        prop_infos = []
        outside_ref = None
        schema_name = traverser.get_schema_name(schema_ref)

        # Check for anyOf with a $ref to odata.4.0.0 idRef, and replace it with that ref.
        if prop_anyof:
            for elt in prop_anyof:
                if '$ref' in elt:
                    this_ref = elt.get('$ref')
                    if this_ref.endswith('#/definitions/idRef'):
                        is_link = True
                        prop_ref = this_ref
                        prop_anyof = None
                        break

        if prop_ref:
            if prop_ref.startswith('#'):
                prop_ref = schema_ref + prop_ref
            else:
                idref_info = self.process_for_idRef(prop_ref)
                if idref_info:
                    prop_ref = None
                    # if parent_props were specified in prop_info, they take precedence:
                    for x in prop_info.keys():
                        if x in self.parent_props and prop_info[x]:
                            idref_info[x] = prop_info[x]
                    prop_info = idref_info

        if prop_ref:
            ref_info = traverser.find_ref_data(prop_ref)

            if not ref_info:
                warnings.warn("Unable to find data for " + prop_ref)

            else:
                ref_info = self.apply_overrides(ref_info)
                meta = ref_info.get('_doc_generator_meta')
                if not meta:
                    meta = {}
                node_name = traverser.get_node_from_ref(prop_ref)
                meta = self.merge_metadata(node_name, meta, context_meta)

                from_schema_ref = ref_info.get('_from_schema_ref')
                is_versioned_schema = traverser.is_versioned_schema(from_schema_ref)
                is_other_schema = from_schema_ref and (schema_ref != from_schema_ref)
                is_collection_of = traverser.is_collection_of(from_schema_ref)
                prop_name = ref_info.get('_prop_name', False)
                is_ref_to_same_schema = ((not is_other_schema) and prop_name == schema_name)

                if is_collection_of and ref_info.get('anyOf'):
                    anyof_ref = None
                    for a_of in ref_info.get('anyOf'):
                        if '$ref' in a_of:
                            anyof_ref = a_of['$ref']
                            break;
                    if anyof_ref:
                        idref_info = self.process_for_idRef(anyof_ref)
                        if idref_info:
                            ref_info = idref_info

                # If an object, include just the definition and description, and append a reference if possible:
                if ref_info.get('type') == 'object':
                    ref_description = ref_info.get('description')
                    ref_longDescription = ref_info.get('longDescription')
                    link_detail = ''
                    append_ref = ''

                    from_schema_uri, _, _ = ref_info.get('_ref_uri', '').partition('#')

                    # Links to other Redfish resources are a special case.
                    if is_other_schema or is_ref_to_same_schema:
                        if is_versioned_schema and is_collection_of:
                            append_ref = 'Contains a link to a resource.'
                            ref_schema_name = self.traverser.get_schema_name(is_collection_of)

                            if from_schema_uri.endswith('redfish.dmtf.org/schemas/v1/odata.4.0.0.json') or from_schema_uri.endswith('redfish.dmtf.org/schemas/v1/odata.v4_0_1.json'):
                                from_schema_uri = 'http://' + is_collection_of

                            link_detail = ('Link to Collection of ' + self.link_to_own_schema(is_collection_of, from_schema_uri)
                                           + '. See the ' + ref_schema_name + ' schema for details.')

                        else:
                            if is_versioned_schema:
                                link_detail = ('Link to a ' + prop_name + ' resource. See the Links section and the '
                                               + self.link_to_own_schema(from_schema_ref, from_schema_uri) +
                                               ' schema for details.')

                            if is_ref_to_same_schema:
                                # e.g., a Chassis is contained by another Chassis
                                link_detail = ('Link to another ' + prop_name + ' resource.')

                            else:
                                append_ref = ('See the ' + self.link_to_own_schema(from_schema_ref, from_schema_uri) +
                                              ' schema for details on this property.')

                        new_ref_info = {
                            'type': ref_info.get('type'),
                            'readonly': ref_info.get('readonly'),
                            'description': ref_description,
                            'longDescription': ref_longDescription,
                            'add_link_text': append_ref
                            }

                        if link_detail:
                            new_ref_info['properties'] = {'@odata.id': {'type': 'string',
                                                                        'readonly': True,
                                                                        'description': '',
                                                                        'add_link_text': link_detail}
                                                          }
                        ref_info = new_ref_info

                # if parent_props were specified in prop_info, they take precedence:
                for x in prop_info.keys():
                    if x in self.parent_props and prop_info[x]:
                        ref_info[x] = prop_info[x]
                prop_info = ref_info

                if '$ref' in ref_info or 'anyOf' in ref_info:
                    return self.extend_property_info(ref_info['_from_schema_ref'], ref_info, context_meta)

            prop_infos.append(prop_info)

        elif prop_anyof:
            skip_null = len([x for x in prop_anyof if '$ref' in x])
            sans_null = [x for x in prop_anyof if x.get('type') != 'null']
            is_nullable = skip_null and [x for x in prop_anyof if x.get('type') == 'null']

            # This is a special case for references to multiple versions of the same object.
            if len(sans_null) > 1:
                match_ref = unversioned_ref = ''
                for elt in prop_anyof:
                    this_ref = elt.get('$ref')
                    if this_ref:
                        unversioned_ref = self.make_unversioned_ref(this_ref)
                    if not unversioned_ref:
                        break

                    if not match_ref:
                        match_ref = unversioned_ref
                    else:
                        if match_ref != unversioned_ref:
                            break
                if match_ref == unversioned_ref:
                    prop_infos.append({
                        'type': '',
                        'description': '',
                        'add_link_text': ('See the ' + self.link_to_outside_schema(unversioned_ref) +
                                          ' schema for details.')
                        })
                    prop_anyof = [] # short-circuit any further processing


            for elt in prop_anyof:
                if skip_null and (elt.get('type') == 'null'):
                    continue
                if '$ref' in elt:
                    for x in prop_info.keys():
                        if x in self.parent_props:
                            elt[x] = prop_info[x]
                elt = self.extend_property_info(schema_ref, elt, context_meta)
                prop_infos.extend(elt)

            # If this is a nullable property (based on {type: 'null'} object AnyOf), add 'null' to the type.
            if is_nullable:
                prop_infos[0]['nullable'] = True
                if prop_infos[0].get('type'):
                    prop_infos[0]['type'] = [prop_infos[0]['type'], 'null']
                else:
                    prop_infos[0]['type'] = 'null'

        else:
            prop_infos.append(prop_info)

        return prop_infos


    def organize_prop_names(self, prop_names, profile=None):
        """ Strip out excluded property names, sorting the remainder """

        if self.config.get('profile_mode'):
            prop_names = self.filter_props_by_profile(prop_names, profile)
        prop_names = self.exclude_prop_names(prop_names, self.config['excluded_properties'],
                                       self.config['excluded_by_match'])
        prop_names.sort()
        return prop_names

    def filter_props_by_profile(self, prop_names, profile, is_action=False):

        if profile is None:
            return []

        if self.config['profile_mode'] == 'terse':
            if is_action:
                profile_props = [x for x in profile.keys()]
            else:
                profile_props = [x for x in profile.get('PropertyRequirements', {}).keys()]
            if profile.get('ActionRequirements'):
                profile_props.append('Actions')

            if is_action:
                # Action properties typically start with "#SchemaName.", which is not reflected in the profile:
                filtered = []
                for prop in profile_props:
                    if prop in prop_names:
                        filtered.append(prop)
                    else:
                        matches = [x for x in prop_names if x.endswith('.' + prop)]
                        if matches:
                            filtered.append(matches[0])
                prop_names = filtered
            else:
                prop_names = list(set(prop_names) & set(profile_props))
        prop_names.sort()
        return prop_names


    def exclude_annotations(self, prop_names):
        """ Strip out excluded annotations, sorting the remainder """

        return self.exclude_prop_names(prop_names, self.config['excluded_annotations'],
                                       self.config['excluded_annotations_by_match'])


    def exclude_prop_names(self, prop_names, props_to_exclude, props_to_exclude_by_match):
        """Strip out excluded property names, and sort the remainder."""

        # Strip out properties based on exact match:
        prop_names = [x for x in prop_names if x not in props_to_exclude]

        # Strip out properties based on partial match:
        included_prop_names = []
        for prop_name in prop_names:
            excluded = False
            for prop in props_to_exclude_by_match:
                if prop in prop_name:
                    excluded = True
                    break
            if not excluded:
                included_prop_names.append(prop_name)

        included_prop_names.sort()
        return included_prop_names


    def skip_schema(self, schema_name):
        """ True if this schema should be skipped in the output """

        if self.config.get('profile_mode'):
            if schema_name in self.config.get('profile', {}).get('Resources', {}):
                return False

        if schema_name in self.config['excluded_schemas']:
            return True
        for pattern in self.config['excluded_schemas_by_match']:
            if pattern in schema_name:
                return True
        return False


    # TODO: we may not use this. Find out and either remove it or document it better:
    def always_expand_schema(self, schema_name):
        """ Optional special case for schemas that lack top-level $ref;

        If expand_defs_from_non_output_schemas is true, expand properties that are in schemas that are present
        but won't be output in the documentation."""

        if not self.config['expand_defs_from_non_output_schemas']:
            return False;

        if self.skip_schema(schema_name):
            return False
        return (self.traverser.is_known_schema(schema_name) and not
                self.traverser.is_collection_of(schema_name) and not
                self.is_documented_schema(schema_name))


    def parse_property_info(self, schema_ref, prop_name, prop_infos, prop_path, within_action=False):
        """Parse a list of one more more property info objects into strings for display.

        Returns a dict of 'prop_type', 'read_only', 'descr', 'prop_is_object',
        'prop_is_array', 'object_description', 'prop_details', 'item_description',
        'has_direct_prop_details', 'has_action_details', 'action_details', 'nullable',
        'is_in_profile', 'profile_read_req', 'profile_write_req', 'profile_mincount', 'profile_purpose',
        'profile_conditional_req', 'profile_conditional_details', 'profile_values', 'profile_comparison',
        'pattern'
        """

        if isinstance(prop_infos, dict):
            return self._parse_single_property_info(schema_ref, prop_name, prop_infos,
                                                    prop_path, within_action)

        if len(prop_infos) == 1:
            prop_info = prop_infos[0]
            if isinstance(prop_info, dict):
                return self._parse_single_property_info(schema_ref, prop_name, prop_info,
                                                        prop_path, within_action)
            else:
                return self.parse_property_info(schema_ref, prop_name, prop_info, prop_path, within_action)

        parsed = {'prop_type': [],
                  'prop_units': False,
                  'read_only': False,
                  'descr': [],
                  'add_link_text': '',
                  'prop_is_object': False,
                  'prop_is_array': False,
                  'nullable': False,
                  'object_description': [],
                  'item_description': [],
                  'prop_details': {},
                  'has_direct_prop_details': False,
                  'has_action_details': False,
                  'action_details': {},
                  'pattern': [],
                  'is_in_profile': False,
                  'profile_read_req': None,
                  'profile_write_req': None,
                  'profile_mincount': None,
                  'profile_purpose': None,
                  'profile_conditional_req': None,
                  'profile_conditional_details': None,
                  'profile_values': None,
                  'profile_comparison': None
                 }

        profile = None
        # Skip profile data if prop_name is blank -- this is just an additional row of info and
        # the "parent" row will have the profile info.
        if self.config['profile_mode'] and prop_name:
            profile_section = 'PropertyRequirements'
            if within_action:
                profile_section = 'ActionRequirements'
            path_to_prop = prop_path.copy()
            path_to_prop.append(prop_name)
            profile = self.get_prop_profile(schema_ref, path_to_prop, profile_section)

        anyof_details = [self.parse_property_info(schema_ref, prop_name, x, prop_path, within_action)
                         for x in prop_infos]

        # Remove details for anyOf props with prop_type = 'null'.
        details = []
        has_null = False
        for det in anyof_details:
            if len(det['prop_type']) == 1 and 'null' in det['prop_type']:
                has_null = True
            else:
                details.append(det)
        # Save the null flag so we can display it later:
        parsed['nullable'] = has_null


        # Uniquify these properties and save as lists:
        props_to_combine = ['prop_type', 'descr', 'object_description', 'item_description', 'pattern']

        for property_name in props_to_combine:
            property_values = []
            for det in anyof_details:
                if isinstance(det[property_name], list):
                    for val in det[property_name]:
                        if val and val not in property_values:
                            property_values.append(val)
                else:
                    val = det[property_name]
                    if val and val not in property_values:
                        property_values.append(val)
            parsed[property_name] = property_values

        # Restore the pattern to a single string:
        parsed['pattern'] = '\n'.join(parsed['pattern'])

        # read_only and units should be the same for all
        parsed['read_only'] = details[0]['read_only']
        parsed['prop_units'] = details[0]['prop_units']

        # Data from profile:
        if profile is not None:
            parsed['is_in_profile'] = True
            parsed['profile_read_req'] = profile.get('ReadRequirement')
            parsed['profile_write_req'] = profile.get('WriteRequirement')
            parsed['profile_mincount'] = profile.get('MinCount')
            parsed['profile_purpose'] = profile.get('Purpose')
            parsed['profile_conditional_req'] = profile.get('ConditionalRequirements')
            profile_values = profile.get('Values')
            if profile_values:
                profile_comparison = profile.get('Comparison', 'AnyOf') # Default if Comparison absent
                parsed['profile_values'] = profile_values
                parsed['profile_comparison'] = profile_comparison

            for det in details:
                parsed['prop_is_object'] |= det['prop_is_object']
                parsed['prop_is_array'] |= det['prop_is_array']
                parsed['has_direct_prop_details'] |= det['has_direct_prop_details']
                parsed['prop_details'].update(det['prop_details'])
                parsed['has_action_details'] |= det['has_action_details']
                parsed['action_details'].update(det['action_details'])
                parsed['profile_conditional_details'].update(det['profile_conditional_details'])

        return parsed


    def _parse_single_property_info(self, schema_ref, prop_name, prop_info, prop_path, within_action=False):
        """Parse definition of a specific property into strings for display.

        Returns a dict of 'prop_type', 'prop_units', 'read_only', 'descr', 'add_link_text',
        'prop_is_object', 'prop_is_array', 'object_description', 'prop_details', 'item_description',
        'has_direct_prop_details', 'has_action_details', 'action_details', 'nullable',
        'is_in_profile', 'profile_read_req', 'profile_write_req', 'profile_mincount', 'profile_purpose',
        'profile_conditional_req', 'profile_conditional_details', 'profile_values', 'profile_comparison',
        'normative_descr', 'non_normative_descr', pattern
        """
        traverser = self.traverser

        # type may be a string or a list.
        prop_details = {}
        prop_type = prop_info.get('type', [])
        prop_is_object = False
        object_description = ''
        prop_is_array = False
        item_description = ''
        item_list = '' # For lists of simple types
        array_of_objects = False
        has_prop_details = False
        has_prop_actions = False
        action_details = {}
        profile_conditional_req = False
        profile_conditional_details = {}
        profile_values = False
        profile_comparison = False
        schema_name = traverser.get_schema_name(schema_ref)

        # Get the profile if we are in profile mode.
        # Skip profile data if prop_name is blank -- this is just an additional row of info and
        # the "parent" row will have the profile info.
        profile = None
        if self.config['profile_mode'] and prop_name:
            prop_brief_name = prop_name
            profile_section = 'PropertyRequirements'
            if within_action:
                profile_section = 'ActionRequirements'
                if prop_name.startswith('#'): # expected
                    prop_name_parts = prop_name.split('.')
                    prop_brief_name = prop_name_parts[-1]
            path_to_prop = prop_path.copy()
            path_to_prop.append(prop_brief_name)
            profile = self.get_prop_profile(schema_ref, path_to_prop, profile_section)

        # Some special treatment is required for Actions
        is_action = prop_name == 'Actions'
        if within_action:
            has_prop_actions = True

        # Only objects within Actions have parameters
        action_parameters = prop_info.get('parameters', {})

        if isinstance(prop_type, list):
            prop_is_object = 'object' in prop_type
            prop_is_array = 'array' in prop_type
        else:
            prop_is_object = prop_type == 'object'
            prop_is_array = prop_type == 'array'
            prop_type = [prop_type]

        cleaned_prop_type = []
        has_null = False
        for pt in prop_type:
            if pt == 'null':
                has_null = True
            else:
                cleaned_prop_type.append(pt)
        prop_type = cleaned_prop_type

        prop_units = prop_info.get('units')

        read_only = prop_info.get('readonly')

        descr = None
        if self.config['profile_mode'] != 'terse':
            if self.config['normative'] and 'longDescription' in prop_info:
                descr = prop_info.get('longDescription', '')
            else:
                descr = prop_info.get('description', '')

        normative_descr = prop_info.get('longDescription', '')
        non_normative_descr = prop_info.get('description', '')
        pattern = prop_info.get('pattern')

        if self.config['normative'] and normative_descr:
            descr = normative_descr
        else:
            descr = non_normative_descr

        add_link_text = prop_info.get('add_link_text', '')

        if within_action:
            # Extend and parse parameter info
            for action_param in action_parameters.keys():
                params = action_parameters[action_param]
                params = self.extend_property_info(schema_ref, params, {})
                action_parameters[action_param] = self.extend_property_info(schema_ref, action_parameters[action_param], {})

            action_details = self.format_action_parameters(schema_ref, prop_name, descr, action_parameters)

            formatted_action_rows = []

            for param_name in action_parameters:
                if prop_name.startswith('#'):
                    [skip, action_name] = prop_name.rsplit('.', 1)
                else:
                    action_name = prop_name

                new_path = prop_path.copy()
                new_path.append(action_name)
                formatted_action = self.format_property_row(schema_ref, param_name, action_parameters[param_name], new_path)

                # Capture the enum details and merge them into the ones for the overall properties:
                if formatted_action.get('details'):
                    has_prop_details = True
                    prop_details.update(formatted_action['details'])

            self.add_action_details(action_details)


        # Items, if present, will have a definition with either an object, a list of types,
        # or a $ref:
        prop_item = prop_info.get('items')
        list_of_objects = False
        list_of_simple_type = False # For references to simple types
        collapse_description = False
        promote_me = False # Special case to replace enclosing array with combined array/simple-type

        if isinstance(prop_item, dict):
            if 'type' in prop_item and 'properties' not in prop_item:
                prop_items = [prop_item]
                collapse_description = True
            else:
                prop_items = self.extend_property_info(schema_ref, prop_item, prop_info.get('_doc_generator_meta'))
                array_of_objects = True

                if len(prop_items) == 1:
                    if 'type' in prop_items[0] and 'properties' not in prop_items[0]:
                        list_of_simple_type = True

            list_of_objects = not list_of_simple_type

        # Enumerations go into Property Details
        prop_enum = prop_info.get('enum')
        supplemental_details = None

        if 'supplemental' in self.config and 'property details' in self.config['supplemental']:
            detconfig = self.config['supplemental']['property details']
            if schema_name in detconfig and prop_name in detconfig[schema_name]:
                supplemental_details = detconfig[schema_name][prop_name]

        if prop_enum or supplemental_details:
            has_prop_details = True

            if self.config['normative'] and 'enumLongDescriptions' in prop_info:
                prop_enum_details = prop_info.get('enumLongDescriptions')
            else:
                prop_enum_details = prop_info.get('enumDescriptions')
            anchor = schema_ref + '|details|' + prop_name

            prop_details[prop_name] = self.format_property_details(prop_name, prop_type, descr,
                                                                   prop_enum, prop_enum_details,
                                                                   supplemental_details,
                                                                   prop_info.get('_doc_generator_meta', {}),
                                                                   anchor, profile)

        # Action details may be supplied as markdown in the supplemental doc.
        # TODO: remove this? Change it?
        supplemental_actions = None
        if 'supplemental' in self.config and 'action details' in self.config['supplemental']:
            action_config = self.config['supplemental']['action details']
            action_name = prop_name
            if '.' in action_name:
                _, _, action_name = action_name.rpartition('.')
            if action_config.get(schema_name) and action_name in action_config[schema_name].keys():
                supplemental_actions = action_config[schema_name][action_name]
                supplemental_actions['action_name'] = action_name

        if supplemental_actions:
            has_prop_actions = True
            formatted_actions = self.format_action_details(prop_name, supplemental_actions)
            action_details = supplemental_actions
            self.add_action_details(formatted_actions)

        # embedded object:
        if prop_is_object:
            new_path = prop_path.copy()
            new_path.append(prop_name)
            object_formatted = self.format_object_descr(schema_ref, prop_info, new_path, is_action)
            object_description = object_formatted['rows']
            if object_formatted['details']:
                prop_details.update(object_formatted['details'])

        # embedded items:
        if prop_is_array:
            new_path = prop_path.copy()
            new_path.append(prop_name)
            if list_of_objects:
                item_formatted = self.format_list_of_object_descrs(schema_ref, prop_items, new_path)
                if collapse_description:
                    # remember, we set collapse_description when we made prop_items a single-element list.
                    item_list = prop_items[0].get('type')

            elif list_of_simple_type:
                # We want to combine the array and its item(s) into a single row. Create a combined
                # prop_item to make it work.
                combined_prop_item = prop_items[0]
                combined_prop_item['_prop_name'] = prop_name
                combined_prop_item['readonly'] = prop_info.get('readonly', False)
                if self.config['normative'] and 'longDescription' in combined_prop_item:
                    descr = descr + ' ' + prop_items[0]['longDescription']
                    combined_prop_item['longDescription'] = descr
                else:
                    if prop_items[0].get('description'):
                        descr = descr + ' ' + prop_items[0]['description']
                    combined_prop_item['description'] = descr

                item_formatted = self.format_non_object_descr(schema_ref, combined_prop_item, new_path, True)

            else:
                item_formatted = self.format_non_object_descr(schema_ref, prop_item, new_path)

            promote_me = item_formatted.get('promote_me', False)
            item_description = item_formatted['rows']
            if item_formatted['details']:
                prop_details.update(item_formatted['details'])

        # Read/Write requirements from profile:
        if self.config['profile_mode'] and prop_name and profile is not None:

            # Conditional Requirements
            profile_conditional_req = profile.get('ConditionalRequirements')
            if profile_conditional_req:
                # Add the read and write reqs, as we want to capture those as "Base Requirement":
                req = {'BaseRequirement': True}
                req['ReadRequirement'] = profile.get('ReadRequirement')
                req['WriteRequirement'] = profile.get('WriteRequirement')
                profile_conditional_req.insert(0, req)

                profile_conditional_details[prop_name] = self.format_conditional_details(schema_ref, prop_name,
                                                                                         profile_conditional_req)
            # Comparison
            profile_values = profile.get('Values')
            if profile_values:
                profile_comparison = profile.get('Comparison', 'AnyOf') # Default if Comparison absent

        parsed_info = {'prop_type': prop_type,
                       'prop_units': prop_units,
                       'read_only': read_only,
                       'nullable': has_null,
                       'descr': descr,
                       'add_link_text': add_link_text,
                       'prop_is_object': prop_is_object,
                       'prop_is_array': prop_is_array,
                       'array_of_objects': array_of_objects,
                       'object_description': object_description,
                       'item_description': item_description,
                       'item_list': item_list,
                       'prop_details': prop_details,
                       'has_direct_prop_details': has_prop_details,
                       'has_action_details': has_prop_actions,
                       'action_details': action_details,
<<<<<<< HEAD
                       'promote_me': promote_me,
=======
>>>>>>> 1cca6e59
                       'normative_descr': normative_descr,
                       'non_normative_descr': non_normative_descr,
                       'pattern': pattern,
                       'is_in_profile': False,
                       'profile_read_req': None,
                       'profile_write_req': None,
                       'profile_mincount': None,
                       'profile_purpose': None,
                       'profile_conditional_req': None,
                       'profile_conditional_details': None,
                       'profile_values': None,
                       'profile_comparison': None
                       }

        if profile is not None:
            parsed_info.update({
                'is_in_profile': True,
                'profile_read_req': profile.get('ReadRequirement'),
                'profile_write_req': profile.get('WriteRequirement'),
                'profile_mincount': profile.get('MinCount'),
                'profile_purpose': profile.get('Purpose'),
                'profile_conditional_req': profile_conditional_req,
                'profile_conditional_details': profile_conditional_details,
                'profile_values': profile_values,
                'profile_comparison': profile_comparison,
                })

        return parsed_info


    def process_for_idRef(self, ref):
        """Convenience method to check ref for 'odata.4.0.0#/definitions/idRef' and if so, return its property info.

        We special-case this a couple of places where we treat other refs a little differently. """
        prop_info = None
        if ref.endswith('#/definitions/idRef'):
            # idRef is a special case; we just want to pull in its definition and stop.
            prop_info = self.traverser.find_ref_data(ref)
            if not prop_info:
                # We must not have the odata schema, but we know what it is.
                prop_info = {'properties':
                             {'@odata.id':
                              {'type': 'string',
                               'readonly': True,
                               "description": "The unique identifier for a resource.",
                               "longDescription": "The value of this property shall be the unique identifier for the resource and it shall be of the form defined in the Redfish specification.",
                               }
                              }
                             }
        return prop_info


    def format_object_descr(self, schema_ref, prop_info, prop_path=[], is_action=False):
        """Format the properties for an embedded object."""

        properties = prop_info.get('properties')
        output = []
        details = {}
        action_details = {}

        context_meta = prop_info.get('_doc_generator_meta')
        if not context_meta:
            context_meta = {}

        # If prop_info was extracted from a different schema, it will be present as
        # _from_schema_ref
        schema_ref = prop_info.get('_from_schema_ref', schema_ref)

        if properties:
            prop_names = [x for x in properties.keys()]
            prop_names = self.exclude_annotations(prop_names)

            if self.config['profile_mode'] == 'terse':
                if len(prop_path) and prop_path[0] == 'Actions':
                    profile_section = 'ActionRequirements'
                else:
                    profile_section = 'PropertyRequirements'
                profile = self.get_prop_profile(schema_ref, prop_path, profile_section)

                prop_names = self.filter_props_by_profile(prop_names, profile, is_action)
                filtered_properties = {}
                for k in prop_names:
                    filtered_properties[k] = properties[k]
                prop_info['properties'] = properties = filtered_properties


            if is_action:
                prop_names = [x for x in prop_names if x.startswith('#')]

            for prop_name in prop_names:
                meta = {}
                base_detail_info = properties[prop_name]
                detail_info = self.extend_property_info(schema_ref, base_detail_info, context_meta)
                meta = detail_info[0].get('_doc_generator_meta', {})
                meta = self.merge_metadata(prop_name, meta, context_meta)

                if is_action:
                    # Trim out the properties; these are always Target and Title:
                    detail_info[0]['properties'] = {}

                meta['within_action'] = is_action
                detail_info[0]['_doc_generator_meta'] = meta

                new_path = prop_path.copy()

                formatted = self.format_property_row(schema_ref, prop_name, detail_info, new_path)
                if formatted:
                    output.append(formatted['row'])
                    if formatted['details']:
                        details.update(formatted['details'])
                    if formatted['action_details']:
                        action_details[prop_name] = formatted['action_details']

        return {'rows': output, 'details': details, 'action_details': action_details}


    def format_non_object_descr(self, schema_ref, prop_dict, prop_path=[], in_array=False):
        """For definitions that just list simple types without a 'properties' entry"""

        output = []
        details = {}
        action_details = {}

        prop_name = prop_dict.get('_prop_name', '')
        detail_info = self.extend_property_info(schema_ref, prop_dict)

        formatted = self.format_property_row(schema_ref, prop_name, detail_info, prop_path, in_array)

        if formatted:
            output.append(formatted['row'])
            details = formatted.get('details', {})
            action_details = formatted.get('action_details', {})

        return {'rows': output, 'details': details, 'action_details': action_details, 'promote_me': True}

    def link_to_own_schema(self, schema_ref, schema_full_uri):
        """ String for output. Override in HTML formatter to get actual links. """
        schema_name = self.traverser.get_schema_name(schema_ref)
        if schema_name:
            return schema_name
        return schema_ref


    def link_to_outside_schema(self, schema_full_uri):
        """ String for output. Override in HTML formatter to get actual links."""
        return schema_full_uri

    def get_documentation_uri(self, ref_uri):
        """ If ref_uri is matched in self.config['uri_replacements'], provide a reference to that """

        if not self.uri_match_keys:
            return None

        replacement = None
        for key in self.uri_match_keys:
            if key in ref_uri:
                match_list = self.config['uri_replacements'][key]
                for match_spec in match_list:
                    if match_spec.get('full_match') and match_spec['full_match'] == ref_uri:
                        replacement = match_spec.get('replace_with')
                    elif match_spec.get('wild_match'):
                        pattern = '.*' + ''.join(match_spec['wild_match']) + '.*'
                        if re.search(pattern, ref_uri):
                            replacement = match_spec.get('replace_with')

        return replacement


    # Override in HTML formatter to get actual links.
    def get_documentation_link(self, ref_uri):
        """ Provide a string referring to ref_uri. """
        target = self.get_documentation_uri(ref_uri)
        if target:
            return "See " + target
        return False

    def is_documented_schema(self, schema_name):
        """ True if the schema will appear as a section in the output documentation """
        return schema_name in self.documented_schemas


    def apply_overrides(self, prop_info, schema_name=None, prop_name=None):
        """ Apply overrides from config to prop_info. Returns a modified copy of prop_info. """

        prop_info = copy.deepcopy(prop_info)

        if not schema_name:
            schema_name = prop_info.get('_schema_name')

        if not prop_name:
            prop_name = prop_info.get('_prop_name')

        local_overrides = self.config.get('schema_supplement', {}).get(schema_name, {}).get('description overrides')
        if local_overrides:
            if prop_name in local_overrides:
                prop_info['description'] = prop_info['longDescription'] = local_overrides[prop_name]
                return prop_info
        if prop_name in self.config.get('property_description_overrides', {}):
            prop_info['description'] = prop_info['longDescription'] = self.config['property_description_overrides'][prop_name]

        units_trans = self.config['units_translation'].get(prop_info.get('units'))
        if units_trans:
            prop_info['units'] = units_trans

        return prop_info


    def compare_versions(self, version, context_version):
        """ Returns +1 if version is newer than context_version, -1 if version is older, 0 if equal """

        if version == context_version:
            return 0
        else:
            version_parts = version.split('.')
            context_parts = context_version.split('.')
            # versions are expected to have three parts
            for i in range(3):
                if version_parts[i] > context_parts[i]:
                    return +1
                if version_parts[i] < context_parts[i]:
                    return 1
            return 0

    def merge_metadata(self, node_name, meta, context_meta):
        """ Merge version and version_deprecated information from meta with that from context_meta

        context_meta contains version info for the parent, plus embedded version info for node_name
        (and its siblings). We want:
        * If context_meta['node_name']['version'] is newer than meta['version'], use the newer version.
          (implication is that this property was added to the parent after it was already defined elsewhere.)
        For deprecations, it's even less likely differing versions will make sense, but we generally want the
        older version.
        """
        node_meta = context_meta.get(node_name, {})

        if ('version' in meta) and ('version' in node_meta):
            compare = self.compare_versions(meta['version'], node_meta['version'])
            if compare > 0:
                # node_meta is newer; use that.
                meta['version'] = node_meta['version']
        elif 'version' in node_meta:
            meta['version'] = node_meta['version']

        if ('version_deprecated' in meta) and ('version_deprecated' in context_meta):
            compare = self.compare_versions(meta['version_deprecated'], node_meta['version_deprecated'])
            if compare < 0:
                # node_meta is older, use that:
                meta['version_deprecated'] = node_meta['version_deprecated']
        elif 'version_deprecated' in node_meta:
            meta['version_deprecated'] = node_meta['version_deprecated']
            meta['version_deprecated_explanation'] = node_meta.get('version_deprecated_explanation', '')

        return meta

    def get_prop_profile(self, schema_ref, prop_path, section):
        """Get profile data for the specified property, by schema_ref, prop name path, and section.

        Section is 'PropertyRequirements' or 'ActionRequirements'.
        Returns None if no data is present ({} is a valid data-present result)."""

        prop_profile = None
        if prop_path[0] == 'Actions':
            section = 'ActionRequirements'

        if self.config['profile_resources']:
            prop_profile = self.config['profile_resources'].get(schema_ref, None)
            if prop_profile is None:
                return None

            if section == 'ActionRequirements':
                if prop_path[0] == 'Actions':
                    prop_path = prop_path[1:]

            prop_reqs = prop_profile.get(section, None)
            if prop_reqs == None:
                return None
            prop_profile = prop_reqs

            for prop_name in prop_path:
                if not prop_name:
                    continue
                prop_profile = prop_reqs.get(prop_name, None)
                if prop_profile is None:
                    return None
                prop_reqs = prop_profile.get('PropertyRequirements', prop_profile.get('Parameters', {}))

        return prop_profile

    @staticmethod
    def truncate_version(version_string, num_parts):
        """Truncate the version string to at least the specified number of parts.

        Maintains additional part(s) if non-zero.
        """

        parts = version_string.split('.')
        keep = []
        for part in parts:
            if len(keep) < num_parts:
                keep.append(part)
            elif part != '0':
                keep.append(part)
            else:
                break

        return '.'.join(keep)


    @staticmethod
    def make_unversioned_ref(this_ref):
        """Get the un-versioned string based on a (possibly versioned) ref"""

        unversioned = None
        pattern = re.compile(r'(.+)\.([^\.]+)\.json#(.+)')
        match = pattern.fullmatch(this_ref)
        if match:
            unversioned = match.group(1) + '.json#' + match.group(3)
        return unversioned


    @staticmethod
    def text_map(text):
        """Replace string for output -- used to replace strings with nicer English text"""

        output_map = {
            'IfImplemented': 'If Implemented',
            'Conditional': 'Conditional Requirements',
            }
        return output_map.get(text, text)


    # Override the following when the output format supports better formatting.
    @staticmethod
    def para(text):
        """ Format text as a paragraph """
        return text

    @staticmethod
    def make_paras(text):
        """ Split text at linebreaks and output as paragraphs """
        return text

    @staticmethod
    def br():
        """ Return a linebreak if in-cell linebreaks are supported. Assume they are not by default. """
        return ' '

    @staticmethod
    def nobr(text):
        """ Wrap a bit of text in nobr tags. """
        return text

    @staticmethod
    def nbsp():
        """ A non-breaking space """
        return ' '

    def make_row(self, cells):
        raise NotImplementedError

    def make_header_row(self, cells):
        raise NotImplementedError

    def make_table(self, rows, header_rows=None, css_class=None):
        raise NotImplementedError<|MERGE_RESOLUTION|>--- conflicted
+++ resolved
@@ -1102,10 +1102,7 @@
                        'has_direct_prop_details': has_prop_details,
                        'has_action_details': has_prop_actions,
                        'action_details': action_details,
-<<<<<<< HEAD
                        'promote_me': promote_me,
-=======
->>>>>>> 1cca6e59
                        'normative_descr': normative_descr,
                        'non_normative_descr': non_normative_descr,
                        'pattern': pattern,
