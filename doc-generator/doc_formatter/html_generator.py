--- conflicted
+++ resolved
@@ -154,11 +154,7 @@
 </style>
 """
 
-<<<<<<< HEAD
-    def format_property_row(self, schema_ref, prop_name, prop_info, prop_path=[]):
-=======
-    def format_property_row(self, schema_ref, prop_name, prop_info, current_depth=0, in_array=False):
->>>>>>> 7ad3a417
+    def format_property_row(self, schema_ref, prop_name, prop_info, prop_path=[], in_array=False):
         """Format information for a single property.
 
         Returns an object with 'row', 'details', 'action_details', and 'profile_conditional_details':
@@ -174,12 +170,10 @@
         traverser = self.traverser
         formatted = []     # The row itself
 
-<<<<<<< HEAD
         current_depth = len(prop_path)
-=======
+
         if in_array:
             current_depth = current_depth -1
->>>>>>> 7ad3a417
 
         # strip_top_object is used for fragments, to allow output of just the properties
         # without the enclosing object:
