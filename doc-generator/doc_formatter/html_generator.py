--- conflicted
+++ resolved
@@ -616,11 +616,7 @@
 
 
     def format_action_parameters(self, schema_ref, prop_name, prop_descr, action_parameters, profile,
-<<<<<<< HEAD
-                                     version_strings=None, subset=None):
-=======
-                                     version_strings=None, supplemental_details=None):
->>>>>>> 3b9d16ea
+                                     version_strings=None, supplemental_details=None, subset=None):
         """Generate a formatted Actions section from parameter data. """
 
         formatted = []
