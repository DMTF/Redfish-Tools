# Copyright Notice:
# Copyright 2018-2020 Distributed Management Task Force, Inc. All rights reserved.
# License: BSD 3-Clause License. For full text see link: https://github.com/DMTF/Redfish-Tools/blob/master/LICENSE.md

"""
File : property_index_generator.py

Brief : This file contains definitions for the PropertyIndexGenerator class.

This deviates pretty significantly from what the other DocFormatters
(so far) do, but it still needs to follow the same rules about
identifying schemas and following $refs.

Initial author: Second Rise LLC.
"""

import copy
import json
import html
import markdown
import warnings
from doc_gen_util import DocGenUtilities
from . import DocFormatter
from . import ToCParser

class PropertyIndexGenerator(DocFormatter):
    """Provides methods for generating Property Index docs from Redfish schemas."""

    def __init__(self, property_data, traverser, config, level=0):
        """
        property_data: pre-processed schemas.
        traverser: SchemaTraverser object
        config: configuration dict
        """
        super(PropertyIndexGenerator, self).__init__(property_data, traverser, config, level)
        self.collapse_list_of_simple_type = False

        # If there's a file to write config to, check it now.
        self.write_config_fh = False
        if config.get('write_config_to'):
            try:
                config_out = open(config['write_config_to'], 'w', encoding="utf8")
                self.write_config_fh = config_out
            except (OSError) as ex:
                warnings.warn('Unable to open %(filename)s to write: %(message)s', {'fileanme': config['write_config_to'], 'message': str(ex)})

        self.properties_by_name = {}
        self.coalesced_properties = {}
        # Shorthand for the overrides.
        self.overrides = config.get('description_overrides', {})

        # Force some config here:
        self.config['omit_version_in_headers'] = True # This puts just the schema name in the section head.
        self.config['wants_common_objects'] = True

        # get the formatter, so we can use the appropriate markup.
        output_format = self.config.get('output_format', 'slate')
        if output_format == 'html':
            from format_utils import HtmlUtils
            self.formatter = HtmlUtils()
        else:  # CSV also uses the markdown formatter.
            from format_utils import FormatUtils
            self.formatter = FormatUtils()


    def emit(self):
        """ Return the data! """
        self.coalesce_properties()
        output_format = self.config.get('output_format', 'slate')
        output = ''
        frontmatter = self.config.get('intro_content', '')
        backmatter = self.config.get('postscript_content', '')
        if output_format == 'html':
            if frontmatter:
                output = self.formatter.markdown_to_html(frontmatter)
            else:
                output = self.formatter.head_one("Property Index", 0)
            output += self.format_tabular_output()
            output += self.formatter.markdown_to_html(backmatter)
            toc = self.generate_toc(output)
            if '[add_toc]' in output:
                output = output.replace('[add_toc]', toc, 1)

            output = self.add_html_boilerplate(output)

        if output_format in ['slate', 'markdown']:
            if frontmatter:
                output = frontmatter
            else:
                output = self.formatter.head_one(_('Property Index'), 0)
            output += self.format_tabular_output()
            output += backmatter

        if output_format == 'csv':
            output = self.output_csv()

        return output


    def add_section(self, text, link_id=False, schema_ref=False):
        """ Start gathering info for this schema. """

        self.this_section = {
            'properties': [],
            'property_details': {},
            'head': '',
            'heading': '',
            'schema_name': text
            }

    def add_deprecation_text(self, deprecation_text):
        """ Add deprecation text for a schema """
        return

    def format_property_row(self, schema_ref, prop_name, prop_info, prop_path=[], in_array=False, as_action_parameters=False,
                                in_schema_ref=None):
        """ Instead of formatting this data, add info to self.properties_by_name. """

        if not prop_name:
            # We've drilled down to a simple type.
            return

        within_action = prop_path == ['Actions']
        has_enum = False

        if isinstance(prop_info, list):
            has_enum = 'enum' in prop_info[0]
        elif isinstance(prop_info, dict):
            has_enum = 'enum' in prop_info

        if within_action:
            prop_name_parts = prop_name.split('.')
            if len(prop_name_parts) == 2:
                prop_name = _('%(property_name)s (Action)') % {'property_name': prop_name_parts[1]}

        details = self.parse_property_info(schema_ref, prop_name, prop_info, prop_path)

        schema_path_formatted = self.this_section['schema_name']
        schema_path = [ self.this_section['schema_name'] ]
        if len(prop_path):
            schema_path += prop_path

        prop_type = details.get('prop_type')
        if isinstance(prop_type, list):
            prop_type_values = []
            self.append_unique_values(prop_type, prop_type_values)
            prop_type = ', '.join(sorted(prop_type_values))

        if has_enum:
            prop_type += ' ' + _('(enum)')

        prop_units = details.get('prop_units')
        if prop_units:
            prop_type += self.formatter.br() + '(' + prop_units + ')'

        description_entry = {
            'schemas': [ schema_path ], 'prop_type': prop_type,
            }

        # Check for an override:
        override_description = False
        if self.overrides.get(prop_name):
            for override_entry in self.overrides.get(prop_name):
                if not override_entry.get('overrideDescription'):
                    continue
                if override_entry.get('globalOverride') and override_entry.get('type') == prop_type:
                    override_description = override_entry.get('overrideDescription')
                    if override_description:
                        break
                elif override_entry.get('type') == prop_type and '/'.join(schema_path) in override_entry.get('schemas', []):
                    override_description = override_entry.get('overrideDescription')
                    if override_description:
                        break


        if override_description:
            description_entry['description'] = override_description
        elif self.config.get('normative') and details.get('normative_descr'):
            description_entry['description'] = details.get('normative_descr')
        else:
            description_entry['description'] = details.get('descr')

        if prop_name not in self.properties_by_name:
            self.properties_by_name[prop_name] = []

        if description_entry['description']:
            self.properties_by_name[prop_name].append(description_entry)


    def append_unique_values(self, value_list, target_list):
        """ Unwind possibly-nested list, producing a list of unique strings found.

        We don't want nulls reflected in the property index!
        """
        super(PropertyIndexGenerator, self).append_unique_values(value_list, target_list)
        for i in range(0, len(target_list)):
            if target_list[i] == 'null':
                del target_list[i]


    def format_property_details(self, prop_name, prop_type, prop_description, enum, enum_details,
                                supplemental_details, parent_prop_info, profile=None, subset=None):
        """ Handle enum information """
        pass


<<<<<<< HEAD
    def format_action_parameters(self, schema_ref, prop_name, prop_descr, action_parameters, profile,
                                     version_strings=None, subset=None):
=======
    def format_action_parameters(self, schema_ref, prop_name, prop_descr, action_parameters, profile, version_strings,supplemental_strings):
>>>>>>> 3b9d16ea
        """Generate a formatted Actions section from parameters data"""
        return ''


    def format_action_response(self, schema_ref, action_param_name, action_response):
        """Format the data from an actionResponse"""
        return ''


    def add_registry_reqs(self, registry_reqs):
        """ output doesn't include registry requirements. """
        pass


    # TODO: generate_toc is the same as in html_generator and could probably be moved to HtmlUtils
    def generate_toc(self, html_blob):
        """ Generate a TOC for an HTML blob (probably the body of this document) """

        toc = ''
        levels = ['h1', 'h2']
        parser = ToCParser(levels)
        parser.feed(html_blob)
        toc_data = parser.close()

        current_level = 0
        for entry in toc_data:
            level = levels.index(entry['level'])
            if level > current_level:
                toc += "<ul>\n"
            if level < current_level:
                toc += "</ul>\n"
            current_level = level

            toc += "<li>" + '<a href="#' + entry['link_id'] +'">' + entry['text'] + "</a></li>\n"

        while current_level > 0:
            current_level = current_level - 1
            toc += "</ul>\n"

        toc = '<div class="toc">' + "<ul>\n" + toc + "</ul>\n</div>\n"

        return toc


    def is_excluded(self, prop_name):
        """ True if prop_name is in the excluded or excluded-by-match list.

        Many properties are excluded in the parent doc_generator code, but for other output
        modes we sometimes include them in sub-properties. """
        if prop_name in self.config['excluded_properties']:
            return True
        if prop_name in self.config['excluded_by_match']:
            pass

        return False


    def coalesce_properties(self):
        """ Group the info in self.properties_by_name based on prop_type and description match. """

        # Group the property info by prop_name, type, description:
        coalesced_info = {}
        prop_names = self.exclude_prop_names(self.properties_by_name.keys(),
                                             self.config['excluded_properties'],
                                             self.config['excluded_by_match'])

        for property_name in prop_names:
            property_infos = self.properties_by_name[property_name]
            coalesced_info[property_name] = {}
            for info in property_infos:
                prop_type = info['prop_type']
                description = info['description']
                schemas = info['schemas']
                if prop_type not in coalesced_info[property_name]:
                    coalesced_info[property_name][prop_type] = {}
                if description not in coalesced_info[property_name][prop_type]:
                    coalesced_info[property_name][prop_type][description] = []
                coalesced_info[property_name][prop_type][description] += schemas

        self.coalesced_properties = coalesced_info


    def generate_updated_config(self):
        """ Update property_index_config data.

        Flag any properties that were found to have more than one type, or more than one
        description. If the property already appears in self.config
        and it has a globalDescription, flag only entries with a different *type*. """

        updated = copy.deepcopy(self.config)
        overrides = updated['description_overrides'] # NB: this should already be in place.

        # Sorting isn't necessary in this method, but it's nice to have for troubleshooting.
        property_names = sorted(self.coalesced_properties.keys(), key=str.lower)

        for prop_name in property_names:
            prop_config = overrides.get(prop_name)
            info = self.coalesced_properties[prop_name]
            prop_types = sorted(info.keys(), key=str.lower)

            # If we don't already have prop_config and we have multiple types, capture them all:
            num_prop_types = len(prop_types)

            done_with_prop_name = False
            if not prop_config and num_prop_types > 1:
                prop_config = overrides[prop_name] = []
                for prop_type in prop_types:
                    descriptions = sorted(info[prop_type].keys(), key=str.lower)
                    for description in descriptions:
                        schemas = info[prop_type][description]
                        found_entry = {
                            "type": prop_type,
                            "description": description,
                            'knownException': False,
                            "schemas": ['/'.join(x) for x in schemas]
                            }
                        prop_config.append(found_entry)
                done_with_prop_name = True

            else:
                for prop_type in prop_types:
                    descriptions = sorted(info[prop_type].keys(), key=str.lower)
                    num_descriptions = len(descriptions)
                    done_with_prop_type = False

                    if not prop_config:
                        # If we found multiple descriptions and we have no overrides, capture each:
                        if num_descriptions > 1:
                            prop_config = overrides[prop_name] = []
                            for description in descriptions:
                                schemas = info[prop_type][description]
                                found_entry = {
                                    "type": prop_type,
                                    "description": description,
                                    'knownException': False,
                                    "schemas": ['/'.join(x) for x in schemas]
                                    }
                                prop_config.append(found_entry)
                            done_with_prop_name = True

                    else:
                        self.update_config_for_prop_name_and_type(prop_name, prop_type, info, prop_config)

        return updated


    def update_config_for_prop_name_and_type(self, prop_name, prop_type, info, prop_config):
        """ Update a property name/type selection of prop_config based on coalesced info. Updates prop_config. """

        # Do we have a globalOverride for this prop_type? If so, we're done. Again.
        for over_info in prop_config:
            if over_info.get('type') == prop_type and over_info.get('globalOverride', False):
                return

        # check each entry against prop_config
        descriptions = sorted(info[prop_type].keys(), key=str.lower)
        for description in descriptions:
            self.update_config_for_prop_name_and_type_and_description(prop_name, prop_type, description, info, prop_config)


    def update_config_for_prop_name_and_type_and_description(self, prop_name, prop_type, description, info, prop_config):
        """ Update a property name/type/description selection of prop_config based on coalesced info. Updates prop_config. """

        """ Info is arranged by prop_name: prop_type: description: schemas (list).
        prop_config, conversely, is arranged as a list of dicts with keys schemas, type, description, overrideDescription, knownException.

        If we applied an override, the description in "info" will match the overrideDescription in prop_config. """

        config_by_schema = {}
        for config in prop_config:
            # Note, we ignore globalOverrides in this method.
            if config.get('type') == prop_type:
                for schema in config.get('schemas', []):
                    config_by_schema[schema] = config

        schemas = info[prop_type][description]
        for schema_path in schemas:
            schema_name = '/'.join(schema_path)

            if config_by_schema.get(schema_name):
                # We have an entry for this schema name. It's still good if it has an overrideDescription, or if the description matches.
                if config_by_schema[schema_name].get('overrideDescription'):
                    break
                elif config_by_schema[schema_name].get('description') == description:
                    break
                else:
                    config_by_schema[schema_name]['description'] = description
                    config_by_schema[schema_name]['knownException'] = False

            else:
                # If we already have this description, add the schema there.
                for config in prop_config:
                    if config.get('type') == prop_type and config.get('description') == description:
                        config['schemas'].append(schema_name)
                        break

                # We didn't find a matching description, so create a new entry:
                found_entry = {
                    "type": prop_type,
                    "description": description,
                    'knownException': False,
                    "schemas": [ schema_name ]
                    }
                prop_config.append(found_entry)
                config_by_schema[schema_name] = found_entry


    def escape_text(self, text, chars=None):
        """Escape text in whatever way is appropriate to this output format. """
        return html.escape(text, False)


    def format_tabular_output(self):
        """ Format output in the 'usual' way, as a tabular document """

        rows = []
        property_names = sorted(self.coalesced_properties.keys(), key=str.lower)

        for prop_name in property_names:
            info = self.coalesced_properties[prop_name]
            prop_types = sorted(info.keys(), key=str.lower)
            first_row = True

            for prop_type in prop_types:
                descriptions = sorted(info[prop_type].keys(), key=str.lower)
                for description in descriptions:
                    schema_list = [self.format_schema_path(x) for x in info[prop_type][description] ]
                    if first_row:
                        first_col = self.formatter.bold(prop_name)
                        first_row = False
                    else:
                        first_col = ''
                    rows.append(self.formatter.make_row([first_col,
                                                    self.format_schema_list(schema_list, self.formatter),
                                                    prop_type, description]))

        if self.write_config_fh:
            config_out = self.write_config_fh
            updated_config = self.generate_updated_config()
            json.dump(updated_config, config_out, indent=4, sort_keys=True)
            config_out.close()

        headers = self.formatter.make_header_row([_('Property Name'), _('Defined In Schema(s)'), _('Type'), _('Description')])
        table = self.formatter.make_table(rows, [headers])
        return table


    @staticmethod
    def add_html_boilerplate(htmlblob):

        headlines = ['<head>', '<meta charset="utf-8">', '<title>' + _('Property Index') + '</title>']
        styles = """
<style>
table{
    max-width: 100%;
    background-color: transparent;
    border-collapse: separate;
    border-spacing: 0;
    margin-bottom: 1.25em;
    border: 1px solid #999999;
    border-width: 0 1px 1px 0;
 }
 td, th{
    padding: .5em;
    text-align: left;
    vertical-align: top;
    border: 1px solid #999999;
    border-width: 1px 0 0 1px;
}
table.properties{
    width: 100%;
}
</style>
"""
        headlines.append(styles)
        headlines.append('</head>')
        head = '\n'.join(headlines)
        return '\n'.join(['<!doctype html>', '<html>', head, '<body>', htmlblob, '</body></html>'])


    @staticmethod
    def format_schema_list(schema_list, formatter):
        sep = ', ' + formatter.br()
        if len(schema_list) > 10:
            return formatter.italic(_('various')) + formatter.br() + '(' + sep.join(schema_list[:2]) + ' ... )'
        else:
            return sep.join(schema_list)


    @staticmethod
    def format_schema_path(sl):
        formatted = sl[0]
        if len(sl) > 1:
            formatted += ' (' + ' > '.join(sl[1:]) + ')'
        return formatted


    def output_csv(self):
        """ Generate CSV output. """

        import csv
        import io

        csv_out = io.StringIO()
        writer = csv.writer(csv_out)

        rows = []
        rows.append([_('Property Name'), _('Schema'), _('Type'), _('Description')])

        property_names = sorted(self.coalesced_properties.keys())
        for prop_name in property_names:
            info = self.coalesced_properties[prop_name]
            prop_types = sorted(info.keys())

            for prop_type in prop_types:
                descriptions = sorted(info[prop_type].keys())
                for description in descriptions:
                    schema_list = [self.format_schema_path(x) for x in info[prop_type][description] ]
                    for schema_str in schema_list:
                        rows.append([prop_name, schema_str, prop_type, description])

        for row in rows:
            writer.writerow(row)

        result = csv_out.getvalue()
        csv_out.close()
        return result



    def add_description(self, text):
        """ This is for the schema description. We don't actually use this. """
        pass

    def add_uris(self, uris):
        """ omit URIs """
        pass


    def add_json_payload(self, json_payload):
        """ JSON payloads don't make sense for PropertyIndex  """
        pass<|MERGE_RESOLUTION|>--- conflicted
+++ resolved
@@ -204,12 +204,8 @@
         pass
 
 
-<<<<<<< HEAD
     def format_action_parameters(self, schema_ref, prop_name, prop_descr, action_parameters, profile,
-                                     version_strings=None, subset=None):
-=======
-    def format_action_parameters(self, schema_ref, prop_name, prop_descr, action_parameters, profile, version_strings,supplemental_strings):
->>>>>>> 3b9d16ea
+                                     version_strings=None, supplemental_strings=None, subset=None):
         """Generate a formatted Actions section from parameters data"""
         return ''
 
