--- conflicted
+++ resolved
@@ -1,4 +1,3 @@
-<<<<<<< HEAD
 [![Build Status](https://travis-ci.com/DMTF/Redfish-Tools.svg?branch=master)](https://travis-ci.com/github/DMTF/Redfish-Tools)
 <p align="center">
   <img src="https://redfish.dmtf.org/sites/all/themes/dmtf2015/images/dmtf-redfish-logo.png" alt="DMTF Redfish" width=180></p>
@@ -87,6 +86,7 @@
 * [suppress_version_history](#suppress_version_history)
 * [uri_mapping](#uri_mapping)
 * [warn_missing_payloads](#warn_missing_payloads)
+* [with_table_numbering](#with_table_numbering)
 * [version](#version)
 
 #### actions_in_property_table
@@ -113,59 +113,6 @@
 #### boilerplate_postscript
 
 String. Defines the location of the HTML or Markdown file that contains the content to appear at the end of the document after the generated schema documentation. A relative path is relative to the location of the configuration file.
-=======
-# Config Files
-
-Config files support most of the command-line arguments of the doc_generator.py script (except for --help and --config). Additional configuration options are supported for some output modes.
-
-If an option is specified in more than one way, command-line arguments override those in the config file.
-
-Config files must be valid JSON.
-
-The [Base Configuration file](#base-configuration-file-supported-attributes) is a JSON file that can specify most of the options available for the doc generator, including the command-line options. This file is also where you will specify the location of other configuration files, including the Content Supplement and boilerplate (intro and postscript) files.
-
-The [Content Supplement file](#content-supplement-config-file-supported-attributes) is a JSON file that contains text replacements and additions to be applied to the generated schema documentation. It includes text overrides for property descriptions, units translation (replacements for unit abbreviations), and schema-specific content including intros, postscripts, and property description substitutions.
-
-
-## Base Configuration file: Supported Attributes
-
-Note that the names of some config keys differ from their command-line counterparts, as noted. Unless otherwise noted, the meaning of the parameter is the same as its command-line counterpart. The `uri_mapping` attribute is expected. All other attributes are optional in config files.
-
-- actions_in_property_table: Boolean. If true, omit "Actions" from the property tables.
-- add_toc: Boolean. If true, generate a table of contents and either substitute it for `[add_toc]` in the boilerplate (intro or postscript), or place it at the beginning of the output document. If `[add_toc]` appears anywhere in the boilerplate, this flag is automatically set to true.
-- boilerplate_intro: location of a markdown file providing content to place at the beginning of the document (prior to the generated schema documentation). If a relative path, should be relative to the location of the config file.
-- boilerplate_postscript: location of a markdown file providing content to place at the end of the document (after to the generated schema documentation). If a relative path, should be relative to the location of the config file.
-- combine_multiple_refs: specifies a threshold at which multiple references to the same object within a schema will be moved into Property Details, instead of expanded in place. See below for more detail.
-- content_supplement: location of a content supplement file. This is a JSON file that specifies content substitutions to be made within the generated schema documentation. If a relative path, should be relative to the location of the config file.
-- escape_chars (command line: `escape`): Characters to escape in generated Markdown. For example, use --escape=@ if strings with embedded @ are being converted to mailto links by your markdown processor.
-- excluded_annotations: A list of annotation names (strings) to omit. Wildcard match is supported for strings that begin with "*".
-- excluded_pattern_properties: pattern properties to omit from output. Note that backslashes must be escaped in JSON ("\" becomes "\\").
-- excluded_properties: A list of property names (strings) to omit. Wildcard match is supported for strings that begin with "*" ("*odata.count" matches "Members\@odata.count" and others).
-- excluded_schemas: Schemas (by name) to omit from output.
-- format (command line: `format`): Output format. One of `markdown`, `slate`, `html`, `csv`
-- html_title: A string to use as the `title` element in HTML output.
-- import_from: Name of a file or directory containing JSON schemas to process. Wild cards are acceptable. Default: json-schema.
-- locale: specifies a locale code (case-sensitive) for localized output. Localization of strings supplied by the doc generator code uses gettext. Locale files go in the "locale" directory in the doc_generator root. Translated descriptions and annotations may be supplied in localized JSON schema files.
-- normative: Produce normative (developer-focused) output.
-- object_reference_disposition: a data structure that specifies properties that should be moved to the "Common Objects" section and/or objects that should be included inline where they are referenced, to override default behavior. See below.
-- omit_version_in_headers: Boolean. If true, omit schema versions in section headers.
-- outfile (command line: `out`): Output file (default depends on output format: output.md for Markdown, index.html for HTML, output.csv for CSV
-- payload_dir (command line: `payload_dir`): Directory location for JSON payload and Action examples. Optional. See below for more detail.
-- profile_doc (command line: `profile`): Path to a JSON profile document, for profile output.
-- profile_terse (command line: `terse`): Boolean. Produce "terse" profile output; meaningful only in profile mode. See below for more detail.
-- profile_uri_to_local: For profile mode only, an object like uri_mapping, for locations of profiles.
-- property_index (command line: `property_index`): Boolean: Produce Property Index output. See README_Property_Index(README_Property_Index.md) for more information about this mode.
-- property_index_config_out (command line: `property_index_config_out`): Generate an updated config file, with specified filename (property_index mode only).
-- registry_uri_to_local: For profile mode only, an object like uri_mapping, for locations of registries.
-- subset_doc (command_line: `subset`): Path to a JSON document. Generates "Schema subset" output, with the subset defined in that document.
-- supplement_md_dir: Directory location for markdown files with supplemental text. Optional. See below for more detail.
-- uri_mapping: this should be an object with the partial URL of schema repositories as attributes, and local directory paths as values.
-- warn_missing_payloads (command line: `warn_missing_payloads`): Boolean, default false. Use along with "payload_dir" to be warned of missing example payloads. When true, the doc generator will emit a warning for missing examples for all documented schemas, missing Action Response examples with the action has an "actionResponse" property, and missing Action Request examples when the action has parameters.
-- with_table_numbering: Boolean, default false. Applies to markdown output only! When true, table captions and references will be added to the output. You will need to run a post-processor on the output to complete the numbering. See TABLE_NUMBER_README.md[TABLE_NUMBER_README.md].
-
-
-### In More Detail
->>>>>>> ebe1e23d
 
 #### combine_multiple_refs
 
@@ -441,6 +388,15 @@
     * Action request examples when the action has parameters.
 * `false`. (Default) Do not receive warnings.
 
+#### with_table_numbering
+
+Boolean.
+
+Applies to Markdown output only. 
+
+* `true`. Adds table captions and references to the output. You must run a post-processor on the output to complete the numbering. See [Table numbering README](TABLE_NUMBER_README.md).
+* `false`. Default. Does not add table captions and references to the output.
+
 #### version
 
 String. Defines an optional version string, which might be meaningful in the future.
@@ -527,7 +483,6 @@
 
 This example generates <a href="README.md#standard-mode" title="README.md#standard-mode">standard mode</a> documentation:
 
-<<<<<<< HEAD
 ```bash
 $ python3 ../Redfish-Tools/doc-generator/doc_generator.py --config=../Redfish-Tools/doc-generator/sample_inputs/standard_html/config.json
 ```
@@ -577,99 +532,9 @@
 #### keywords
 
 Dictionary. Maps Redfish keywords to values that should appear in the documentation.
-=======
-## Subset Config File
-
-Subset mode is intended for authors of specifications that use a subset of Redfish. The subset config file allows you to selectively include schemas and to filter their properties either by supported version, or by specifying individual properties to include or exclude.
-
-In its simplest form, use "IncludeSchemas" to specify which schemas to document:
-
-```
-{
-    "IncludeSchemas": {
-        "Circuit": {},
-        "Outlet": {}
-    }
-}
-```
-
-The Doc generator retrieves definitions from schemas outside the IncludeSchemas list as needed to populate definitions of included properties.
-
-Specify "Version" to get documentation showing everything in that version, but nothing newer:
-
-```
-{
-    "IncludeSchemas": {
-        "Circuit": {
-            "Version": "1.1"
-        },
-        "Outlet": {}
-    }
-}
-```
-
-For finer-grained support, specify:
-
- - Baseline: boolean, if true, include everything except as noted. If false, include only what is noted. Default is true.
- - Properties and Actions: specify specific properties to treat differently from Baseline:
-   - "Include": false indicates property/action should be omitted. Default is true; empty object for a property name means include the property.
-   - SupportedValues: (for enums), limit supported values to the given list.
-
-In the following example:
- - Only three properties from the "Facility" schema are to be documented (Baseline is false, with properties specified)
- - For the "Outlet" schema, all properties except "IndicatorLED" are to be included. All Actions except "#Outlet.ResetMetrics" are to be included.
- - "OutletType" in the "Outlet" schema has a limited set of values ("SupportedValues")
- - "#Outlet.PowerControl" shows an included Action with a limited set of "SupportedValues".
-```
-{
-    "IncludeSchemas": {
-	"Circuit": {
-	    "Version": "1.1"
-	},
-	"Facility": {
-	    "Baseline": false,
-	    "Properties": {
-	        "AmbientMetrics": {},
-	        "EnvironmentMetrics": {},
-	        "FacilityType": {}
-            }
-	},
-        "Outlet": {
-	    "Baseline": true,
-	    "Properties": {
-	        "OutletType": {
-		    "SupportedValues": [ "NEMA_5_15R", "NEMA_5_20R", "NEMA_L5_20R" ]
-	        },
-	        "IndicatorLED": {
-		    "Include": false
-	        }
-	    },
-	    "Actions": {
-	        "#Outlet.ResetMetrics": {
-		    "Include": false
-	        },
-	        "#Outlet.PowerControl": {
-		    "Include": true,
-		    "Parameters": {
-		        "PowerState": {
-			    "Include": true,
-			    "SupportedValues": [ "Off"]
-		        }
-		    }
-	        }
-	    }
-        }
-    }
-}
-
-```
-
-## Examples
->>>>>>> ebe1e23d
 
 #### property_description_overrides
 
-<<<<<<< HEAD
 Dictionary. Maps property names to strings that replace the descriptions of the named properties. Default is `{}`.
 
 #### property_fulldescription_overrides
@@ -734,11 +599,6 @@
    }
 }
 ```
-=======
-These assume that you have a clone of the DMTF/Redfish repo and the DMTF/Redfish-Tools repo in the same parent directory, and that your working directory is the Redfish clone -- so that the schemas are in ./json-schema and doc_generator.py is at ../Redfish-Tools/doc-generator/doc_generator.py relative to your current working directory.
-
-Note that the config files themselves contain references to other files in this directory.
->>>>>>> ebe1e23d
 
 In this structure:
 
@@ -775,11 +635,7 @@
 
 ## Boilerplate intro file
 
-<<<<<<< HEAD
 **Sample boilerplate intro file:** [intro.md](sample_inputs/standard_html/intro.md#L1 "sample_inputs/standard_html/intro.md#L1")
-=======
-This config file specifies the subset document sample_inputs/subset/docgen-subset.json.
->>>>>>> ebe1e23d
 
 The boilerplate intro file is a Markdown or HTML file that contains supplementary content to include in the output before the generated documentation.
 
@@ -791,4 +647,4 @@
 
 The boilerplate postscript file is a Markdown or HTML file that contains supplementary content to include in the output after the generated documentation.
 
-This file can include an `[add_toc]` directive that specifies location for the table of contents.+This file can include an `[add_toc]` directive that specifies location for the table of contents.
