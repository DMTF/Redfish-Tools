--- conflicted
+++ resolved
@@ -1695,12 +1695,8 @@
         screenoutput += fileoutput
         filename = name + ".json"
 
-#fix this for web use
-<<<<<<< HEAD
-        filename=args.outdir + "\\" + filename
-=======
-        filename="json" + os.path.sep + filename
->>>>>>> a5ee219a
+        #fix this for web use
+        filename=args.outdir + os.path.sep + filename
         file = open(filename, "wb")
         file.write(bytes(fileoutput, 'utf-8'))
         file.close()
@@ -1814,16 +1810,11 @@
         parser.print_help()
         exit(1)
 
-<<<<<<< HEAD
+    if not os.path.exists(args.outdir):
+        os.makedirs(args.outdir)
+
     if args.url != None:
         return generate_json(args.url, args.directory, args)
-=======
-    if not os.path.exists('./json'):
-        os.makedirs('./json')
-
-    if len(url) > 0:
-        return generate_json(url, directory)
->>>>>>> a5ee219a
 		                
     elif (args.directory != None):
          for file in os.listdir(args.directory):
