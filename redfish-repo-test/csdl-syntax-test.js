--- conflicted
+++ resolved
@@ -171,14 +171,10 @@
         it('Complex Types Should Not Have Permissions', () => {complexTypesPermissions(csdl);});
       }
       it('Descriptions have trailing periods', () => {if (!isYang) descriptionPeriodCheck(csdl);});
-<<<<<<< HEAD
       if(!config.has('Redfish.SwordfishTest')) {
         it('Long Descriptions do not contain may', () => {if (!isYang) descriptionMayCheck(csdl);});
-      }
-=======
-      it('Long Descriptions do not contain may', () => {if (!isYang) descriptionMayCheck(csdl);});
-      it('Long Descriptions do not contain must', () => {if (!isYang) descriptionMustCheck(csdl);});
->>>>>>> 65f2e73a
+        it('Long Descriptions do not contain must', () => {if (!isYang) descriptionMustCheck(csdl);});
+      }
       it('No Empty Schema Tags', () => {checkForEmptySchemas(csdl);});
       it('No plural Schemas', () => {noPluralSchemas(csdl);});
       it('No plural Entities', () => {noPluralEntities(csdl, fileName);});
