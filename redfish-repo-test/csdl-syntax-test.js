const glob = require('glob');
const path = require('path');
const assert = require('assert');
const CSDL = require('CSDLParser');
const fs = require('fs');
const traverse = require('traverse');
const url = require('url');
const fuzzy = require('fuzzy');
const jptr = require('json8-pointer');
const published = require('./helpers/published_schema');
const ucum = require('./fixtures/units');
const config = require('config');

const PascalRegex = new RegExp('^([A-Z][a-z0-9]*)+$', 'm');

const syntaxBatch = {};
const overrideBatch = {};
const mockupsCSDL = {};
var options = {useLocal: [config.get('Redfish.CSDLDirectory'), path.normalize(__dirname+'/fixtures')],
               useNetwork: true};

if(config.has('Redfish.AdditionalSchemaDirs')) {
  options.useLocal = options.useLocal.concat(config.get('Redfish.AdditionalSchemaDirs'));
}

//Setup a global cache for speed
options.cache = new CSDL.cache(options.useLocal, options.useNetwork);

var skipVersionTest = false;
if(config.has('Redfish.BypassVersionCheck')) {
  skipVersionTest = config.get('Redfish.BypassVersionCheck');
}

var skipCheckSchemaList = [];
if(config.has('Redfish.ExternalOwnedSchemas')) {
  skipCheckSchemaList = config.get('Redfish.ExternalOwnedSchemas');
}

/***************** Allow lists ******************************/
//Units that don't exist in UCUM
const unitsAllowList = ['RPM', 'V.A', '{tot}', '1/s/TBy', 'W.h', 'A.h', 'kV.A.h', '{rev}/min'];
//Enumeration Member names that are non-Pascal Cased
let NonPascalCaseEnumAllowList   = ['iSCSI', 'iQN', 'cSFP', 'FC_WWN', 'TX_RX', 'EIA_310', 'string', 'number', 'NVDIMM_N',
                                    'NVDIMM_F', 'NVDIMM_P', 'DDR4_SDRAM', 'DDR4E_SDRAM', 'LPDDR4_SDRAM', 'DDR3_SDRAM',
                                    'LPDDR3_SDRAM', 'DDR2_SDRAM', 'DDR2_SDRAM_FB_DIMM', 'DDR2_SDRAM_FB_DIMM_PROBE',
                                    'DDR_SGRAM', 'DDR_SDRAM', 'SO_DIMM', 'Mini_RDIMM', 'Mini_UDIMM', 'SO_RDIMM_72b',
                                    'SO_UDIMM_72b', 'SO_DIMM_16b', 'SO_DIMM_32b', 'TPM1_2', 'TPM2_0', 'TCM1_0', 'iWARP',
                                    'RSA_2048Bit', 'RSA_3072Bit', 'RSA_4096Bit', 'EC_P256', 'EC_P384', 'EC_P521',
                                    'EC_X25519', 'EC_X448', 'EC_Ed25519', 'EC_Ed448', 'NEMA_5_15P', 'NEMA_L5_15P',
                                    'NEMA_5_20P', 'NEMA_L5_20P', 'NEMA_L5_30P', 'NEMA_6_15P', 'NEMA_L6_15P',
                                    'NEMA_6_20P', 'NEMA_L6_20P', 'NEMA_L6_30P', 'NEMA_L14_20P', 'NEMA_L14_30P',
                                    'NEMA_L15_20P', 'NEMA_L15_30P', 'NEMA_L21_20P', 'NEMA_L21_30P', 'NEMA_L22_20P',
                                    'NEMA_L22_30P', 'California_CS8265', 'California_CS8365', 'IEC_60320_C14',
                                    'IEC_60320_C13', 'IEC_60320_C19', 'IEC_60320_C20', 'IEC_60309_316P6', 'IEC_60309_332P6',
                                    'IEC_60309_363P6', 'IEC_60309_516P6', 'IEC_60309_532P6', 'IEC_60309_563P6',
                                    'IEC_60309_460P9', 'IEC_60309_560P9', 'Field_208V_3P4W_60A', 'Field_400V_3P5W_32A',
                                    'NEMA_5_15R', 'NEMA_5_20R', 'NEMA_L5_20R', 'NEMA_L5_30R', 'NEMA_L6_20R',
                                    'NEMA_L6_30R', 'CEE_7_Type_E', 'CEE_7_Type_F', 'SEV_1011_TYPE_12',
                                    'SEV_1011_TYPE_23', 'BS_1363_Type_G', 'TLS_SSL', 'CRAM_MD5', 'HMAC_MD5', 'HMAC_SHA96',
                                    'CBC_DES', 'CFB128_AES128', 'EC_X25519', 'EC_X448', 'EC_Ed25519', 'EC_Ed448',
                                    'NFSv4_0', 'NFSv4_1', 'SMBv3_0', 'SMBv2_1', 'SMBv2_0', 'SMBv3_1_1',
                                    'SMBv3_0_2', 'Bits_0', 'Bits_128', 'Bits_192', 'Bits_256', 'Bits_112',
                                    'ISO8859_1', 'UTF_8', 'UTF_16', 'UCS_2', 'RPCSEC_GSS', 'HMAC128_SHA224',
                                    'HMAC192_SHA256', 'HMAC256_SHA384', 'HMAC384_SHA512', 'TLS_PSK', 'TLS_AES_128_GCM_SHA256',
                                    'TLS_AES_256_GCM_SHA384'];
//Properties names that are non-Pascal Cased
const NonPascalCasePropertyWhiteList = ['iSCSIBoot'];
//Properties that have units but don't have the unit names in them
const PropertyNamesWithoutCorrectUnits = ['AccountLockoutCounterResetAfter', 'AccountLockoutDuration', 'Accuracy', 'AdjustedMaxAllowableOperatingValue', 'AdjustedMinAllowableOperatingValue', 'CapableSpeedGbs', 'Duration',
                                          'Latitude', 'Longitude', 'LowerThresholdCritical', 'LowerThresholdFatal', 'LowerThresholdNonCritical', 'LowerThresholdUser', 'MaxAllowableOperatingValue', 'MaxBytesPerSecond',
                                          'MaxFrameSize', 'MaxIOOperationsPerSecondPerTerabyte', 'MaxReadingRange', 'MaxReadingRangeTemp', 'MaxSamplePeriod', 'MaxSupportedBytesPerSecond', 'MinAllowableOperatingValue',
                                          'MinReadingRange', 'MinReadingRangeTemp', 'MinSamplePeriod', 'NegotiatedSpeedGbs', 'NonIORequests', 'OperatingSpeedMhz', 'PercentComplete', 'PercentOfData', 'PercentOfIOPS',
                                          'PercentSynced', 'PercentageComplete', 'ReactiveVAR', 'ReadHitIORequests', 'ReadIORequests', 'RecoveryTimeObjective', 'SessionTimeout', 'UpperThresholdCritical',
                                          'UpperThresholdFatal', 'UpperThresholdNonCritical', 'UpperThresholdUser', 'WhenActivated', 'WhenDeactivated', 'WhenEstablished', 'WhenSuspended', 'WhenSynchronized',
                                          'WriteHitIORequests', 'WriteIORequests','NumberLBAFormats','ReactivekVARh'];
//Values that have other acceptable Unit nomenclature
const AlternativeUnitNames = {'mm': 'Mm', 'kg': 'Kg', 'A': 'Amps', 'Cel': 'Celsius', 'Hz': 'Hz', 'GiBy': 'GiB', 'Gbit/s': 'Gbps', 'KiBy': 'KiBytes', 'Mbit/s': 'Mbps', 'MiBy': 'MiB', 'min': 'Min', 'MHz': 'MHz', 'ms': 'Ms',
                              '%': 'Percentage', 'V': 'Voltage', 'V.A': 'VA', 'W': 'Wattage', '[IO]/s': 'IOPS', 'mA': 'MilliAmps', 'W.h': 'WattHours', 'A.h': 'AmpHours', 'kV.A.h': 'kVAh', '{rev}/min': 'RPM', 'KiBy': 'KiB'};

const ODataSchemaFileList = [ 'Org.OData.Core.V1.xml', 'Org.OData.Capabilities.V1.xml', 'Org.OData.Measures.V1.xml' ];
const SwordfishSchemaFileList = [ 'Capacity_v1.xml',
                                  'CapacitySourceCollection_v1.xml',
                                  'ClassOfService_v1.xml',
                                  'ClassOfServiceCollection_v1.xml', 'ConsistencyGroup_v1.xml', 'ConsistencyGroupCollection_v1.xml',
                                  'DataProtectionLineOfService_v1.xml', 'DataProtectionLoSCapabilities_v1.xml', 'DataSecurityLineOfService_v1.xml',
                                  'DataSecurityLoSCapabilities_v1.xml', 'DataStorageLineOfService_v1.xml', 'DataStorageLoSCapabilities_v1.xml',
                                  'FeaturesRegistry_v1.xml', 'FeaturesRegistryCollection_v1.xml',
                                  'FeaturesRegistryService_v1.xml', 'FileShare_v1.xml', 'FileShareCollection_v1.xml', 'FileSystem_v1.xml', 'FileSystemCollection_v1.xml',
                                  'HostedStorageServices_v1.xml',
                                  'IOConnectivityLineOfService_v1.xml', 'IOConnectivityLoSCapabilities_v1.xml', 'IOPerformanceLineOfService_v1.xml',
                                  'IOPerformanceLoSCapabilities_v1.xml', 'IOStatistics_v1.xml', 'LineOfService_v1.xml', 'LineOfServiceCollection_v1.xml',
                                  'NVMeDomain_v1.xml',
                                  'NVMeDomainCollection_v1.xml',
                                  'SpareResourceSet_v1.xml', 'StorageGroup_v1.xml', 'StorageGroupCollection_v1.xml', 'StoragePool_v1.xml', 'StoragePoolCollection_v1.xml',
                                  'StorageReplicaInfo_v1.xml', 'StorageServiceCollection_v1.xml', 'StorageSystemCollection_v1.xml', 'StorageService_v1.xml', 'Volume_v1.xml',
                                  'VolumeCollection_v1.xml' ];
const ContosoSchemaFileList = [ 'ContosoAccountService_v1.xml', 'ContosoServiceRoot_v1.xml', 'TurboencabulatorService_v1.xml' ];
const EntityTypesWithNoActions = [ 'ServiceRoot', 'ItemOrCollection', 'Item', 'ReferenceableMember', 'Resource', 'ResourceCollection', 'ActionInfo', 'TurboencabulatorService', 'LineOfService' ];
const WhiteListMockupLinks = [ "https://10.23.11.12/redfish/v1/StorageServices/X/StorageGroups/10", "https://10.23.11.12/redfish/v1/Systems/FileServer/StorageServices/X/StorageGroups/10", "https://10.1.1.13/redfish/v1/StorageServices/A/Volume/ABC", "https://10.1.22.18/redfish/v1/StorageServices/X/Volume/A1x2", "https://10.1.22.18/redfish/v1/StorageServices/X/Volumes/A1x2", "http://hf.contoso.org/redfish/v1/Systems/FileServer/StorageServices/2/StorageGroups/2","https://10.12.1.12/redfish/v1/StorageServices/2/Volumes/5"];
const OldRegistries = ['Base.1.0.0.json', 'ResourceEvent.1.0.0.json', 'TaskEvent.1.0.0.json', 'Redfish_1.0.1_PrivilegeRegistry.json', 'Redfish_1.0.2_PrivilegeRegistry.json'];
const NamespacesWithReleaseTerm = ['PhysicalContext', 'Protocol' ];
const NamespacesWithoutReleaseTerm = ['RedfishExtensions.v1_0_0', 'Validation.v1_0_0', 'RedfishError.v1_0_0', 'Schedule.v1_0_0', 'Schedule.v1_1_0' ];
const NamespacesWithGlobalTypes = ['Resource', 'IPAddresses', 'VLanNetworkInterface', 'Schedule', 'PCIeDevice', 'Message', 'Redundancy', 'Manifest' ]
const OverRideFiles = ['http://redfish.dmtf.org/schemas/swordfish/v1/Volume_v1.xml'];
const NoUriAllowList = ['ActionInfo', 'MessageRegistry', 'AttributeRegistry', 'PrivilegeRegistry', 'FeaturesRegistry', 'Event'];
const PluralSchemaAllowList = ['ChassisCollection', 'ElectricalBusCollection', 'MemoryChunksCollection', 'TriggersCollection'];
const NoURISSchemaList = ['ActionInfo', 'AttributeRegistry', 'Chipwise', 'CollectionCapabilities', 'ContosoAccountService', 'ContosoServiceRoot', 'Event', 'IPAddresses', 'Manifest', 'Message', 'MessageRegistry', 
                          'MessageRegistryCollection', 'PhysicalContext', 'PrivilegeRegistry', 'Privileges', 'Protocol', 'Resource', 'Redundancy', 'Service',  'Schedule', 'Settings'];
let   PluralEntitiesAllowList = ['Actions', 'AlarmTrips', 'Attributes', 'Bios', 'BootProgress', 'CertificateLocations', 'Chassis', 'CompositionStatus', 'CurrentSensors', 
                                 'DeepOperations', 'ElectricalBus', 'EnergySensors', 'HostedServices', 'HttpPushUriOptions', 'IPTransportDetails', 'Links', 'OemActions', 'MultiplePaths', 
                                 'NVMeControllerAttributes', 'NVMeSMARTCriticalWarnings', 'Parameters', 'PCIeSlots', 'PowerSensors', 'Rates', 'RedfishErrorContents', 
                                 'RegistryEntries', 'ResourceBlockLimits', 'Status', 'Thresholds', 'UpdateParameters', 'VoltageSensors'];
const SchemasWithBadReleaseStrings = ['EndpointGroup.v1_0_0', 'EndpointGroup.v1_1_0', 'EndpointGroup.v1_2_0'];
//All of the entries in the following object were errors and should only be allowed in the file they are currently present in
const PluralEntitiesBadAllow = {
  'AttributeRegistry_v1.xml': ['Dependencies', 'Menus', 'SupportedSystems'],
  'ComputerSystem_v1.xml': ['TrustedModules'],
  'Drive_v1.xml': ['Operations'],
  'MemoryChunks_v1.xml': ['MemoryChunks'],
  'NetworkAdapter_v1.xml': ['Controllers'],
  'NetworkDeviceFunction_v1.xml': ['BootTargets'],
  'StorageController_v1.xml': ['ANACharacteristics'],
  'Triggers_v1.xml': ['Triggers']
};
/************************************************************/

if(config.has('Redfish.ExtraPluralAllowed')) {
  PluralEntitiesAllowList = PluralEntitiesAllowList.concat(config.get('Redfish.ExtraPluralAllowed'));
}
if(config.has('Redfish.ExtraNonPascalEnumAllowed')) {
  NonPascalCaseEnumAllowList = NonPascalCaseEnumAllowList.concat(config.get('Redfish.ExtraNonPascalEnumAllowed'));
}


describe('CSDL Tests', () => {
  const files = glob.sync(config.get('Redfish.CSDLFilePath'));
  let publishedSchemas = {};
  let overrideCSDLs = [];
  before(function(done){
    this.timeout(60000);
    let promise = csdlTestSetup();
    promise.then((res) => {
      publishedSchemas = res[0];
      overrideCSDLs = res.slice(1);
      done();
    }).catch((err) => {
      done(err);
    });
  });

  files.forEach((file) => {
    describe(file, () => {
      let fileName = file.substring(file.lastIndexOf('/')+1);
      let csdl = null;
      let isYang = false;
      before(function(done) {
        this.timeout(120000);
        CSDL.parseMetadataFile(file, options, (err, data) => {
          if(err) {
            throw err;
          }
          csdl = data;
          isYang = ifYangSchema(data);
          done();
        });
      });
      it('Valid Syntax', () => {
        assert.notEqual(csdl, null);
      });
      if(skipCheckSchemaList.indexOf(fileName) !== -1) {
        return;
      }
      //These tests are only valid for new format CSDL...
      if(file.indexOf('_v') !== -1) {
        it('Units are valid', () => {validUnitsTest(csdl);});
      }
      //Permissions checks are not valid on this file...
      if(file.includes('RedfishExtensions_v1.xml') === false) {
        it('Has Permission Annotations', () => {permissionsCheck(csdl);});
        it('Complex Types Should Not Have Permissions', () => {complexTypesPermissions(csdl);});
      }
      it('Descriptions have trailing periods', () => {if (!isYang) descriptionPeriodCheck(csdl);});
      if(!config.has('Redfish.SwordfishTest')) {
        //it('Long Descriptions do not contain may', () => {if (!isYang) descriptionMayCheck(csdl);});
        it('Long Descriptions do not contain must', () => {if (!isYang) descriptionMustCheck(csdl);});
      }
      it('No Empty Schema Tags', () => {checkForEmptySchemas(csdl);});
      it('No plural Schemas', () => {noPluralSchemas(csdl);});
      it('No plural Entities', () => {noPluralEntities(csdl, fileName);});
      it('BaseTypes are valid', () => {checkBaseTypes(csdl);});
      it('Types are not repeated', () => {repeatedTypeNameCheck(csdl);});
      it('All Annotation Terms are valid', () => {checkAnnotationTerms(csdl);});
      if (!file.includes('RedfishYangExtensions')) {
        it('Enum Members are valid names', () => {if (!isYang) checkEnumMembers(csdl);});
      }
      //Don't do Pascal Case checking in the RedfishErrors file or Yang files; the properties are dictated by the OData spec
      if(file.includes('RedfishError_v1.xml') === false) {
        it('Properties are Pascal-cased', () => {if (!isYang) checkPropertiesPascalCased(csdl);});
      }
      it('Reference URIs are valid', () => {checkReferenceUris(csdl);});
      //skip the metadata mockup
      if(file.includes('$metadata') === false) {
        it('All References Used', () => {checkReferencesUsed(csdl);});
        it('All namespaces have OwningEntity', () => {schemaOwningEntityCheck(csdl);});
      }
      it('All EntityType defintions have Actions', () => {if (!isYang) entityTypesHaveActions(csdl);});
      it('NavigationProperties for Collections cannot be Nullable', () => {navigationPropNullCheck(csdl);});
      if(!skipVersionTest) {
        it('All new schemas are one version off published', () => {schemaVersionCheck(csdl, publishedSchemas);});
      }
      //Skip OEM extentions and metadata files
      if(ContosoSchemaFileList.indexOf(fileName) === -1 && fileName !== 'index.xml' && fileName !== 'Volume_v1.xml') {
        it('All definitions shall include Description and LongDescription annotations', () => {definitionsHaveAnnotations(csdl);});
        it('All versioned, non-errata namespaces have Release', () => {schemaReleaseCheck(csdl);});
        it('Resources specify capabilities', () => {resourcesSpecifyCapabilities(csdl);});
      }
      it('Property Names have correct units', () => {propertyNameUnitCheck(csdl);});
      it('Updatable restrictions for read/write props', () => {updatableReadWrite(csdl);});
      it('Insert restrictions only on collections', () => {insertCollections(csdl);});
<<<<<<< HEAD
      it('URI Checks', () =>{uriChecks(csdl);});
=======
      it('Binding parameters for actions', () =>{actionBindingParameter(csdl);});
>>>>>>> aaae77ad
      //Pendantic tests...
      if(process.env.PEDANTIC == 1) {
        it('Descriptions have double space after periods', () => {if (!isYang) descriptionSpaceCheck(csdl);});
      }
    });
  });
});

function ifYangSchema(csdl) {
    // Detect if a certain file is Yang.
    // Find all external schema references
    let references = CSDL.search(csdl, 'Reference', undefined, true);

    // Go through each reference
    for(let i = 0; i < references.length; i++) {
      if(references[i].Uri.includes('RedfishYang')) return true
    }
    return false
}

function csdlTestSetup() {
  let arr = [];
  if(config.has('Redfish.PublishedSchemaUri')) {
    arr.push(published.getPublishedSchemaVersionList(config.get('Redfish.PublishedSchemaUri')));
  }
  else {
    arr.push(published.getPublishedSchemaVersionList('http://redfish.dmtf.org/schemas/v1/'));
  }
  OverRideFiles.forEach((file) => {
    arr.push(new Promise((resolve, reject) => {
      CSDL.parseMetadataUri(file, options, (err, csdl) => {
        if(err) {
          reject(err);
          return;
        }
        assert.notEqual(csdl, null);
        resolve(csdl);
      });
    }));
  });
  return Promise.all(arr);
}

describe('Mockup Syntax Tests', () => {
  let mockupFiles = glob.sync(config.get('Redfish.MockupFilePath'));
  let extraCSDLs = [];
  let linkCache = {};
  let txtCache = {};
  let jsonCache = {};

  before(function(done) {
    this.timeout(10000);
    //setup cache's
    let arr = [];
    mockupFiles.forEach((file) => {
      addFileToLinkCache(file, linkCache);
      arr.push(fileToCachePromise(file));
    });
    Promise.all(arr).then((data) => {
      for(let i = 0; i < data.length; i++) {
        let name = data[i].name;
        txtCache[name] = data[i].txt;
        jsonCache[name] = data[i].json;
      }
      if(config.has('Redfish.AdditionalCSDL')) {
        extraCSDLs = config.get('Redfish.AdditionalCSDL');
        let tmpArr = [];
        for(let i = 0; i < extraCSDLs.length; i++) {
          tmpArr.push(options.cache.getMetadata(extraCSDLs[i]));
        }
        tmpArr.push(options.cache.waitForCoherent());
        Promise.all(tmpArr).then(() => {
          done();
        }).catch((e) => {
          console.log(e);
          done();
        });
      }
      else {
        done();
      }
    });
  });

  mockupFiles.forEach((file) => {
    let fileName = file.substring(file.lastIndexOf('/')+1);
    //Just completely skip old files and the explorer config files...
    if(OldRegistries.includes(fileName) || file.includes('explorer_config.json')) {
      return;
    }
    describe(file, function() {
      let txt = null;
      let json = null;
      before(() => {
        txt = txtCache[file];
        //Free this memory up...
        delete txtCache[file];
        json = jsonCache[file];
      });
      it('Is UTF-8 Encoded', function() {
        let utf8 = txt.toString('utf-8');
        assert.ok(txt.equals(Buffer.from(utf8, 'utf-8')), 'contains invalid utf-8 byte code');
      });
      it('Is Valid JSON', function() {
        assert.notEqual(json, null, 'JSON in file is not valid please run it through jsonlint to determine the actual fault');
      });
      //Don't worry about links in the non-resource-examples as they probably belong to other mockups
      //Also skip the DSP2046 examples as this isn't a full tree, but just individual examples
      if(file.includes('non-resource-examples') === false && file.includes('DSP2046-examples') === false) {
        it('Links are consistent', function() {
          let linkToFile = getCache(file, linkCache);
          let walker = traverse(json);
          walker.forEach(function() {
            if(!this.isLeaf) return;

            if(!isLink(this.key)) return;
            let link = url.parse(this.node);
            if(link.protocol !== null) {
              //Skip non-relative (i.e. external links)
              return;
            }
            let filepath = linkToFile[link.pathname];
            if(filepath === undefined && link.pathname.substr(link.pathname.length - 1) === '/') {
              //Try without the trailing slash...
              filepath = linkToFile[link.pathname.substr(0, link.pathname.length - 1)];
            }
            let refd = jsonCache[filepath];
            if(config.has('Redfish.SwordfishTest')) {
              if(WhiteListMockupLinks.includes(this.node) ) {
                return;
              }
            }
            if(refd === undefined) {
              let split = path.normalize(file).split(path.sep).slice(0, 2);
              let mockupPath = split.join('/');
              let errorMsg = 'Invalid link in JSON at property /' + this.path.join('/') + ' with value ' + this.node + '. No such file exists in mockup at path.';
              let invalidPath = this.node.replace('/redfish/v1/', mockupPath).split('/');
              let files = Object.keys(linkToFile);
              let possible = fuzzy.filter(path.join(...invalidPath), files).map(x => path2Redfish(x.string, true));
              if(possible.length) {
                errorMsg += `\nPerhaps you meant one of:\n${possible.join('\n')}`;
              }
              assert.fail(errorMsg);
            }
            if(link.hash) {
              refd = jptr.find(refd, link.hash.slice(1));
              assert(refd !== undefined, 'invalid fragment component in JSON at property /' + this.path.join('/') + ' with fragment value ' + link.hash);
            }
          });
        });
      }
      //Only do Metadata <=> Mockup tests on master branch or local dev test
      if(process.env.TRAVIS === undefined || process.env.TRAVIS_BRANCH === 'master') {
        //Ignore the paging file, the external error example, contrained composition request, and action requests/responses
        if(file.includes('$ref') === false && file.includes('/ExtErrorResp') === false && file.includes('/ConstrainedCompositionCapabilities') === false &&
           file.includes('Request.json') === false && file.includes('Response.json') === false && file.includes("-request") === false && file.includes("-response") === false) {
          it('Is Valid Type', function() {
            validCSDLTypeInMockup(json, file);
          });
          if(file.includes('non-resource-examples') === false && file.includes ('Contoso') === false) {
            it('Is Valid URI', function() {
              isValidURI(json, file);
            });
          }
        }
      }
    });
  });
});

function fileToCachePromise(file) {
  return new Promise((resolve, reject) => {
    fs.readFile(file, (err, data) => {
      if(err) {
        resolve({name: file, txt: null, json: null});
        return;
      }
      let json = null;
      try {
        json = JSON.parse(data.toString('utf-8'));
      } catch(err) {
        //reject(file+": JSON Error: "+err.message);
      }
      resolve({name: file, txt: data, json: json});
    });
  });
}

function path2Redfish(p, removeIndex) {
  let myP = path.normalize(p);
  const link = myP.split(path.sep).slice(2, removeIndex ? -1 : void 0);
  link.unshift('', 'redfish', 'v1', '');
  //Need unix style pathing...
  return path.posix.normalize(link.join('/'));
}

function addFileToLinkCache(filename, cache) {
  let split = path.normalize(filename).split(path.sep);
  if(split[0] === 'mockups') {
    let mockupName = split[1];
    if(cache[mockupName] === undefined) {
      cache[mockupName] = {};
    }
    split = split.slice(2, -1);
    split.unshift('redfish', 'v1');
    let link = '/'+split.join('/');
    cache[mockupName][link] = filename;
  }
}

function getCache(filename, cache) {
  let split = path.normalize(filename).split(path.sep);
  if(split[0] === 'mockups') {
    return cache[split[1]];
  }
}

const LinkProperties = [
  /^@odata\.id$/,
  /^[^@]*@odata\.navigationLink$/,
  /^[^@]*@odata\.nextLink$/
]

function isLink(key) {
  for (var i = 0, llen = LinkProperties.length - 1; i < llen; i++) {
    if (LinkProperties[i].test(key)) return true
  }
}

function validUnitsTest(csdl) {
  let measures = CSDL.search(csdl, 'Annotation', 'Measures.Unit');
  if(measures.length === 0) {
    return;
  }
  for(let i = 0; i < measures.length; i++) {
    let unitName = measures[i].String;
    if(unitsAllowList.indexOf(unitName) !== -1) {
      continue;
    }
    let pos = unitName.indexOf('/s');
    if(pos !== -1) {
      unitName = unitName.substring(0, pos);
    }
    if(Object.keys(ucum.units).includes(unitName)) {
      //Have unit, all good...
      return;
    }
    else if(Object.keys(ucum.prefixes).includes(unitName[0]) && Object.keys(ucum.units).includes(unitName.substring(1))) {
      //Have prefix and unit, all good...
      return;
    }
    else if(Object.keys(ucum.prefixes).includes(unitName.substring(0,2)) && Object.keys(ucum.units).includes(unitName.substring(2))) {
      //Have prefix and unit, all good...
      return;
    }
    throw new Error('Unit name '+unitName+' is not a valid UCUM measure');
  }
}

function permissionsCheck(csdl) {
  let schemas = CSDL.search(csdl, 'Schema');
  if(schemas.length === 0) {
    return;
  }
  for(let i = 0; i < schemas.length; i++) {
    if(schemas[i]._Name.startsWith('Org.OData') || schemas[i]._Name.startsWith('RedfishExtensions')) {
      continue;
    }
    checkPermissionsInSchema(schemas[i], csdl);
  }
}

function checkPermissionsInSchema(schema, csdl) {
  let properties = CSDL.search(schema, 'Property');
  if(properties.length === 0) {
    return;
  }
  for(let i = 0; i < properties.length; i++) {
    let permissions = CSDL.search(properties[i], 'Annotation', 'OData.Permissions');
    if(permissions.length === 0) {
      let propType = properties[i].Type;
      if(propType.startsWith('Collection(')) {
        propType = propType.substring(11, propType.length-1);
      }
      let type = CSDL.findByType(csdl, propType);
      if(type === null || type === undefined) {
        if(overrideCSDLs.length > 0) {
          for(let j = 0; j < overrideCSDLs.length; j++) {
            type = CSDL.findByType(overrideCSDLs[j], propType);
            if(type !== null && type !== undefined) {
              break;
            }
          }
        }
        if(type === null || type === undefined) {
          throw new Error('Unable to locate type "'+propType+'"');
        }
      }
      else {
        if(type.constructor.name !== 'ComplexType') {
          throw new Error('Property '+properties[i].Name+' in Schema '+schema._Name+' of '+propType+' lacks permission!');
        }
      }
    }
  }
}

function complexTypesPermissions(csdl) {
  let schemas = CSDL.search(csdl, 'Schema');
  if(schemas.length === 0) {
    return;
  }
  for(let i = 0; i < schemas.length; i++) {
    if(schemas[i]._Name.startsWith('Org.OData') || schemas[i]._Name.startsWith('RedfishExtensions')) {
      continue;
    }
    checkComplexTypePermissionsInSchema(schemas[i], csdl);
  }
}

function checkComplexTypePermissionsInSchema(schema, csdl) {
  let properties = CSDL.search(schema, 'Property');
  if(properties.length === 0) {
    return;
  }
  for(let i = 0; i < properties.length; i++) {
    let permissions = CSDL.search(properties[i], 'Annotation', 'OData.Permissions');
    if(permissions.length !== 0) {
      let propType = properties[i].Type;
      if(propType.startsWith('Collection(')) {
        propType = propType.substring(11, propType.length-1);
      }
      let type = CSDL.findByType(csdl, propType);
      if(type === null || type === undefined) {
        throw new Error('Unable to locate type "'+propType+'"');
      }
      else {
        if(type.constructor.name === 'ComplexType') {
          throw new Error('Property '+properties[i].Name+' in Schema '+schema._Name+' of '+propType+' has permissions!');
        }
      }
    }
  }
}

function descriptionPeriodCheck(csdl) {
  let descriptions = CSDL.search(csdl, 'Annotation', 'OData.Description');
  if(descriptions.length !== 0) {
    for(let i = 0; i < descriptions.length; i++) {
      descriptionEndsInPeriod(descriptions[i]);
    }
  }
  let long_descriptions = CSDL.search(csdl, 'Annotation', 'OData.LongDescription');
  if(long_descriptions.length !== 0) {
    for(let i = 0; i < long_descriptions.length; i++) {
      descriptionEndsInPeriod(long_descriptions[i]);
    }
  }
}

function descriptionMayCheck(csdl) {
  let long_descriptions = CSDL.search(csdl, 'Annotation', 'OData.LongDescription');
  if(long_descriptions.length !== 0) {
    for(let i = 0; i < long_descriptions.length; i++) {
      let str = long_descriptions[i].String;
      if(str.includes(" may ") || str.includes("May ")) {
        throw new Error('"' + str + '" includes the ISO unallowed word "may"!');
      }
    }
  }
}

function descriptionMustCheck(csdl) {
  let long_descriptions = CSDL.search(csdl, 'Annotation', 'OData.LongDescription');
  if(long_descriptions.length !== 0) {
    for(let i = 0; i < long_descriptions.length; i++) {
      let str = long_descriptions[i].String;
      if(str.includes(" must ") || str.includes("Must ")) {
        throw new Error('"' + str + '" includes the ISO unallowed word "must"!');
      }
    }
  }
}

function descriptionSpaceCheck(csdl) {
  let descriptions = CSDL.search(csdl, 'Annotation', 'OData.Description');
  if(descriptions.length !== 0) {
    for(let i = 0; i < descriptions.length; i++) {
      descriptionPeriodSpace(descriptions[i]);
    }
  }
  let long_descriptions = CSDL.search(csdl, 'Annotation', 'OData.LongDescription');
  if(long_descriptions.length !== 0) {
    for(let i = 0; i < long_descriptions.length; i++) {
      descriptionPeriodSpace(long_descriptions[i]);
    }
  }
}

function descriptionEndsInPeriod(desc) {
  let str = desc.String;
  if(str.slice(-1) !== '.') {
    throw new Error('"' + str + '" does not end in a period!');
  }
}

function descriptionPeriodSpace(desc) {
  let str = desc.String;
  const regex = /\D\.\s\S/g;
  if(str.match(regex)) {
    throw new Error('"' + str + '" is not double spaced!');
  }
}

function checkForEmptySchemas(csdl) {
  let schemas = CSDL.search(csdl, 'Schema');
  if(schemas.length === 0) {
    return;
  }
  for(let i = 0; i < schemas.length; i++) {
    if(schemas[i]._Name.startsWith('Org.OData')) {
      continue;
    }
    if(this.context.name.includes('mockups')) {
      continue;
    }
    var properties = Object.keys(schemas[i]).filter(function(value) {
      if(value[0] === '_') {
        return false;
      }
      return true;
    });
    if(properties.length === 0) {
      throw new Error('Schema '+schemas[i]._Name+' is empty!');
    }
    if(properties.length === 1 && schemas[i].Annotations !== undefined) {
      trivialNamespaceCheck(schemas[i]);
    }
  }
}

function noPluralSchemas(csdl) {
  let schemas = CSDL.search(csdl, 'Schema');
  if(schemas.length === 0) {
    return;
  }
  for(let i = 0; i < schemas.length; i++) {
    if(schemas[i]._Name.startsWith('Org.OData')) {
      continue;
    }
    if(PluralSchemaAllowList.indexOf(schemas[i]._Name) !== -1) {
      continue;
    }
    if(schemas[i]._Name.includes('sCollection') || schemas[i]._Name.includes('s_v1')) {
      throw new Error('Schema '+schemas[i]._Name+' is plural!');
    }
  }
}

function noPluralEntities(csdl, fileName) {
  let entityTypes =  CSDL.search(csdl, 'EntityType');
  for(let i = 0; i < entityTypes.length; i++) {
    entityPluralCheck(entityTypes[i], 'Entity', fileName);
  }
  let complexTypes =  CSDL.search(csdl, 'ComplexType');
  for(let i = 0; i < complexTypes.length; i++) {
    entityPluralCheck(complexTypes[i], 'Complex', fileName);
  }
}

function entityPluralCheck(entity, type, fileName) {
  if(PluralEntitiesAllowList.includes(entity.Name)) {
    return;
  }
  if(PluralEntitiesBadAllow[fileName] !== undefined && PluralEntitiesBadAllow[fileName].includes(entity.Name)) {
    return;
  }
  if(entity.Name.endsWith('Metrics') || entity.Name.endsWith('Settings') || entity.Name.endsWith('Capabilities') || 
     entity.Name.endsWith('Actions') || entity.Name.endsWith('Properties') || entity.Name.endsWith('Address') ||
     entity.Name.endsWith('Links')) {
    //Allow these endings regardless of the front part...
    return;
  }
  if(entity.Name.endsWith('s')) {
    throw new Error(type+' Type Name '+entity.Name+' is plural!');
  }
}

function trivialNamespaceCheck(schema) {
  if(Object.keys(schema.Annotations).length === 0) {
    throw new Error('Schema '+schema._Name+' lacks Annotations!');
  }
  if(schema.Annotations['OData.Description'] === undefined) {
    throw new Error('Schema '+schema._Name+' lacks OData.Description!');
  }
}

function checkBaseTypes(csdl) {
  let entityTypes =  CSDL.search(csdl, 'EntityType');
  for(let i = 0; i < entityTypes.length; i++) {
    verifyBaseType(entityTypes[i], csdl);
  }
  let complexTypes =  CSDL.search(csdl, 'ComplexType');
  for(let i = 0; i < complexTypes.length; i++) {
    verifyBaseType(complexTypes[i], csdl);
  }
}

function verifyBaseType(entityType, csdl) {
  if(entityType.BaseType === undefined) {
    /*No base type. This is valid.*/
    return;
  }
  let baseType = CSDL.findByType(csdl, entityType.BaseType);
  if(baseType === null) {
    throw new Error('Unable to locate type "'+entityType.BaseType+'"');
  }
}

function repeatedTypeNameCheck(csdl) {
  let obj = {};
  let schemas =  CSDL.search(csdl, 'Schema');
  for(let i = 0; i < schemas.length; i++) {
    schemaRepeatedTypeCheck(schemas[i], obj, csdl);
  }
}

function schemaRepeatedTypeCheck(schema, list, csdl) {
  let baseName = schema._Name.split('.')[0];
  if(baseName === 'Resource') {
    //Skip base types
    return;
  }
  if(list[baseName] === undefined) {
    list[baseName] = {};
  }
  for(const prop in schema) {
    if(prop === 'Annotations' || prop === '_Name') {
      continue;
    }
    //Exclude ServiceContainers...
    if(schema[prop].Name !== undefined && schema[prop].Name === 'ServiceContainer') {
      continue;
    }
    if(list[baseName][prop] === undefined) {
      list[baseName][prop] = getMostBasicType(schema[prop], csdl);
    } else {
      let baseType = getMostBasicType(schema[prop], csdl);
      if(list[baseName][prop] !== baseType) {
        throw new Error('Schema '+baseName+' contains two conflicting types named '+prop);
      }
    }
  }
}

function getMostBasicType(type, csdl) {
  if(type.BaseType === undefined) {
    return type;
  }
  if(type.BaseType.startsWith('Resource.')) {
    return type;
  }
  let baseType = CSDL.findByType(csdl, type.BaseType);
  if(baseType === null) {
    return type;
  }
  return getMostBasicType(baseType, csdl);
}

function checkAnnotationTerms(csdl) {
  let annotations = CSDL.search(csdl, 'Annotation');
  for(let i = 0; i < annotations.length; i++) {
    let type = CSDL.findByType(csdl, annotations[i].Name);
    if(type === null) {
      throw new Error('Unable to locate annotation term "'+annotations[i].Name+'"');
    }
  }
}

function checkEnumMembers(csdl) {
  let enums = CSDL.search(csdl, 'EnumType');
  for(let i = 0; i < enums.length; i++) {
    let keys = Object.keys(enums[i].Members);
    for(let j = 0; j < keys.length; j++) {
      if(keys[j].match(PascalRegex) === null && NonPascalCaseEnumAllowList.indexOf(keys[j]) === -1) {
        throw new Error('Enum member "'+keys[j]+'" of EnumType '+enums[i].Name+' is not Pascal Cased!');
      }
    }
  }
}

function checkPropertiesPascalCased(csdl) {
  let properties = CSDL.search(csdl, 'Property');
  for(let i = 0; i < properties.length; i++) {
    if(properties[i].Name.match(PascalRegex) === null && NonPascalCasePropertyWhiteList.indexOf(properties[i].Name) === -1) {
      throw new Error('Property Name "'+properties[i].Name+'" is not Pascal-cased');
    }
  }
  let navproperties = CSDL.search(csdl, 'NavigationProperty');
  for(let i = 0; i < navproperties.length; i++) {
    if(navproperties[i].Name.match(PascalRegex) === null) {
      throw new Error('Property Name "'+navproperties[i].Name+'" is not Pascal-cased');
    }
  }
}

function checkReferenceUris(csdl) {
    // Find all external schema references
    let references = CSDL.search(csdl, 'Reference', undefined, true);

    // Go through each reference
    for(let i = 0; i < references.length; i++) {
        // Find the last / character to break apart the file name from its directory
        let uri_index = references[i].Uri.lastIndexOf('/');
        if(uri_index === -1) {
            // Should never happen; all URIs need to have some / characters
            throw new Error('Reference "'+references[i].Uri+'" does not contain any / characters');
        }

        // Break the string apart
        let file_name = references[i].Uri.substring(uri_index+1);
        if(file_name === '') {
            throw new Error('Reference "'+references[i].Uri+'" has an empty file name');
        }
        let directory = references[i].Uri.substring(0, uri_index);
        if(directory === '') {
            throw new Error('Reference "'+references[i].Uri+'" has an empty directory');
        }

        // Check the directory against what it should be
        if(ODataSchemaFileList.indexOf(file_name) !== -1) {
            if(directory !== 'http://docs.oasis-open.org/odata/odata/v4.0/errata03/csd01/complete/vocabularies') {
                throw new Error('Reference "'+references[i].Uri+'" does not point to OData schema directory');
            }
        }
        else if(SwordfishSchemaFileList.indexOf(file_name) !== -1) {
            if(directory !== 'http://redfish.dmtf.org/schemas/swordfish/v1') {
                throw new Error('Reference "'+references[i].Uri+'" does not point to Swordfish schema directory');
            }
        }
        else if(ContosoSchemaFileList.indexOf(file_name) !== -1) {
            // These files are for OEM examples and don't need to resolve to anything; they are never published
        }
        else {
            if(directory !== 'http://redfish.dmtf.org/schemas/v1') {
                throw new Error('Reference "'+references[i].Uri+'" does not point to DMTF schema directory');
            }
        }
    }
}

function checkReferencesUsed(err, csdl) {
    if(this.context.name.includes('$metadata')) {
      //Skip $metadata docs. They should include everything...
      return;
    }

    let schemas = CSDL.search(csdl, 'Schema');

    let nameSpaceAliases = [];

    // Find all external schema references
    let references = CSDL.search(csdl, 'Reference', undefined, true);
    for(let i = 0; i < references.length; i++) {
        nameSpaceAliases = nameSpaceAliases.concat(Object.keys(references[i].Includes));
    }
    nameSpaceAliases.sort(function (a,b) {
        if(a.length > b.length) {
            return -1;
        }
        else if(b.length > a.length) {
            return 1;
        }
        return a.localeCompare(b);
    });

    for(let i = 0; i < schemas.length; i++) {
        if(nameSpaceAliases.length === 0) {
            break;
        }
        for(let propName in schemas[i]) {
            if(propName === '_Name') {
                continue;
            }
            else if(propName === 'Annotations') {
                nameSpaceAliases = annotationsHaveNamespace(schemas[i].Annotations, nameSpaceAliases);
            }
            else if(propName === 'Service') {
                for(let j = 0; j < nameSpaceAliases.length; j++) {
                    if(schemas[i].Service.Extends.startsWith(nameSpaceAliases[j])) {
                        nameSpaceAliases.splice(j, 1);
                        break;
                    }
                }
            }
            else {
                let entity = schemas[i][propName];
                switch(entity.constructor.name) {
                    case 'EntityType':
                        nameSpaceAliases = entityTypeHasNamespace(entity, nameSpaceAliases);
                        break;
                    case 'EntityContainer':
                        if(entity.Extends !== undefined) {
                          for(let j = 0; j < nameSpaceAliases.length; j++) {
                            if(entity.Extends.startsWith(nameSpaceAliases[j])) {
                              nameSpaceAliases.splice(j, 1);
                              break;
                            }
                          }
                        }
                        break;
                    case 'EnumType':
                        nameSpaceAliases = annotationsHaveNamespace(entity.Annotations, nameSpaceAliases);
                        for(let memberName in entity.Members) {
                           let member = entity.Members[memberName];
                           if(member.Annotations !== undefined) {
                             nameSpaceAliases = annotationsHaveNamespace(member.Annotations, nameSpaceAliases);
                           }
                        }
                        break;
                    case 'ComplexType':
                        nameSpaceAliases = complexTypeHasNamespace(entity, nameSpaceAliases);
                        break;
                    case 'TypeDefinition':
                        nameSpaceAliases = annotationsHaveNamespace(entity.Annotations, nameSpaceAliases);
                        if(entity.UnderlyingType !== undefined) {
                          for(let j = 0; j < nameSpaceAliases.length; j++) {
                            if(entity.UnderlyingType.startsWith(nameSpaceAliases[j])) {
                              nameSpaceAliases.splice(j, 1);
                              break;
                            }
                          }
                        }
                        break;
                    case 'Action':
                        nameSpaceAliases = annotationsHaveNamespace(entity.Annotations, nameSpaceAliases);
                        nameSpaceAliases = propertiesHaveNamespace(entity.Parameters, nameSpaceAliases);
                        if(entity.ReturnType !== null) {
                          for(let j = 0; j < nameSpaceAliases.length; j++) {
                            if(entity.ReturnType.Type.startsWith(nameSpaceAliases[j])) {
                              nameSpaceAliases.splice(j, 1);
                              break;
                            }
                          }
                        }
                        break;
                    case 'Term':
                        nameSpaceAliases = annotationsHaveNamespace(entity.Annotations, nameSpaceAliases);
                        if(entity.Type !== null) {
                          for(let j = 0; j < nameSpaceAliases.length; j++) {
                            if(entity.Type.startsWith(nameSpaceAliases[j]) || entity.Type.startsWith('Collection('+nameSpaceAliases[j])) {
                              nameSpaceAliases.splice(j, 1);
                              break;
                            }
                          }
                        }
                        break;
                    default:
                        break;
                }
            }
        }
    }

    if(nameSpaceAliases.length > 0) {
        // TODO: This is a workaround until we process annotations on members
        // within enums (some use Redfish.Deprecated)
        if(nameSpaceAliases.toString() !== 'Redfish') {
            throw new Error('Namespaces '+nameSpaceAliases.toString()+' are unused!');
        }
    }
}

function entityTypeHasNamespace(entityType, nameSpaceAliases) {
    if(entityType.BaseType !== undefined) {
        for(let i = 0; i < nameSpaceAliases.length; i++) {
            if(entityType.BaseType.startsWith(nameSpaceAliases[i])) {
                nameSpaceAliases.splice(i, 1);
                break;
            }
        }
    }
    nameSpaceAliases = annotationsHaveNamespace(entityType.Annotations, nameSpaceAliases);
    nameSpaceAliases = propertiesHaveNamespace(entityType.Properties, nameSpaceAliases);
    return nameSpaceAliases;
}

function complexTypeHasNamespace(complexType, nameSpaceAliases) {
    if(complexType.BaseType !== undefined) {
        for(let i = 0; i < nameSpaceAliases.length; i++) {
            if(complexType.BaseType.startsWith(nameSpaceAliases[i])) {
                nameSpaceAliases.splice(i, 1);
                break;
            }
        }
    }
    nameSpaceAliases = annotationsHaveNamespace(complexType.Annotations, nameSpaceAliases);
    nameSpaceAliases = propertiesHaveNamespace(complexType.Properties, nameSpaceAliases);
    return nameSpaceAliases;
}

function annotationsHaveNamespace(annotations, nameSpaceAliases) {
  if(annotations.length === 0) {
    return nameSpaceAliases;
  }
  let annotationIDs = Object.keys(annotations);
  for(let j = 0; j < annotationIDs.length; j++) {
    for(let k = 0; k < nameSpaceAliases.length; k++) {
      if(annotationIDs[j].startsWith(nameSpaceAliases[k])) {
        nameSpaceAliases.splice(k, 1);
        break;
      }
    }
  }
  return nameSpaceAliases;
}

function propertiesHaveNamespace(props, nameSpaceAliases) {
  let propKeys = Object.keys(props);
  for(let i = 0; i < propKeys.length; i++) {
    let prop = props[propKeys[i]];
    nameSpaceAliases = annotationsHaveNamespace(prop.Annotations, nameSpaceAliases);
    for(let k = 0; k < nameSpaceAliases.length; k++) {
      if(prop.Type.startsWith(nameSpaceAliases[k]) || prop.Type.startsWith('Collection('+nameSpaceAliases[k])) {
        nameSpaceAliases.splice(k, 1);
        break;
      }
    }
  }
  return nameSpaceAliases;
}

function entityTypesHaveActions(csdl) {
    let entityTypes = CSDL.search(csdl, 'EntityType');
    for(let i = 0; i < entityTypes.length; i++) {
      let entityType = entityTypes[i];
      if(entityType.Properties['Actions'] !== undefined) {
        continue;
      }
      //Exclude collction types...
      if(entityType.BaseType === 'Resource.v1_0_0.ResourceCollection') {
        continue;
      }
      if(EntityTypesWithNoActions.indexOf(entityType.Name) !== -1) {
        continue;
      }
      let sameNames = CSDL.search(csdl, 'EntityType', entityType.Name);
      if(sameNames.length > 1) {
        let found = false;
        for(let j = 0; j < sameNames.length; j++) {
          if(sameNames[j].Properties['Actions'] !== undefined) {
            found = true;
            break;
          }
        }
        if(found) {
          continue;
        }
      }
      throw new Error('Entity Type "'+entityType.Name+'" does not contain an Action');
    }
}

function navigationPropNullCheck(csdl) {
    let navProps = CSDL.search(csdl, 'NavigationProperty');
    for(let i = 0; i < navProps.length; i++) {
      let navProp = navProps[i];
      if(navProp.Type.startsWith('Collection(') && navProp.Nullable !== undefined) {
        throw new Error('NavigationProperty "'+navProp.Name+'" is Nullable and should not be!');
      }
    }
}

function schemaVersionCheck(csdl, publishedSchemas) {
  let schemas = CSDL.search(csdl, 'Schema');
  for(let i = 0; i < schemas.length; i++) {
    let schema = schemas[i];
    if(schema._Name.indexOf('.v') === -1) {
      //Unversioned schema skip...
      continue;
    }
    let parts = schema._Name.split('.');
    let publishedEntry = publishedSchemas[parts[0]];
    if(publishedEntry === undefined) {
      //No published schemas of this namespace... Skip...
      continue;
    }
    checkVersionInPublishedList(parts[1], publishedEntry, schema._Name);
  }
}

function checkVersionInPublishedList(version, publishedList, schemaName) {
  let parts = version.split('_');
  if(publishedList[parts[0]] === undefined) {
    //Major version not present... TODO
    throw new Error('Test does not currently handle major version change detected in Schema '+schemaName);
  }
  let major = publishedList[parts[0]];
  if(major[parts[1]] === undefined) {
    //Minor version not present...
    if(parts[2] !== '0') {
      throw new Error('Schema version '+parts[0]+'_'+parts[1]+' is not published, but minor version other than 0 exists in '+schemaName);
    }
    let prevMinor = ((parts[1]*1)-1)+'';
    if(major[prevMinor] === undefined) {
      throw new Error('Schema version '+parts[0]+'_'+parts[1]+' is not published and neither is '+parts[0]+'_'+prevMinor+' in '+schemaName);
    }
    return;
  }
  let minor = major[parts[1]];
  if(minor.indexOf(parts[2]) === -1) {
    let prevMaint = ((parts[2]*1)-1)+'';
    if(minor.indexOf(prevMaint) === -1) {
      throw new Error('Schema version '+parts[0]+'_'+parts[1]+'_'+parts[2]+' is not published and neither is '+parts[0]+'_'+parts[1]+'_'+prevMaint+' in '+schemaName);
    }
  }
}

function definitionsHaveAnnotations(csdl) {
  let entityTypes = CSDL.search(csdl, 'EntityType');
  for(let i = 0; i < entityTypes.length; i++) {
    let entityType = entityTypes[i];
    if(entityType.Abstract === true) {
      continue;
    }

    typeOrBaseTypesHaveAnnotations(entityType, ['OData.Description', 'OData.LongDescription'], entityType.Name, 'EntityType', csdl);
  }

  let complexTypes = CSDL.search(csdl, 'ComplexType');
  for(let i = 0; i < complexTypes.length; i++) {
    let complexType = complexTypes[i];
    if(complexType.Abstract === true) {
      continue;
    }

    typeOrBaseTypesHaveAnnotations(complexType, ['OData.Description', 'OData.LongDescription'], complexType.Name, 'ComplexType', csdl);
  }

  let properties = CSDL.search(csdl, 'Property');
  for(let i = 0; i < properties.length; i++) {
    let property = properties[i];
    if(property.Name === "Id" || property.Name === "Name" || property.Name === "Description") {
      // Special case for properties that reference TypeDefinitions; annotations get carried over in these cases, and these ones already have descriptions
      continue;
    }

    typeOrBaseTypesHaveAnnotations(property, ['OData.Description', 'OData.LongDescription'], property.Name, 'Property' , csdl);
  }

  let navProperties = CSDL.search(csdl, 'NavigationProperty');
  for(let i = 0; i < navProperties.length; i++) {
    let navProperty = navProperties[i];

    typeOrBaseTypesHaveAnnotations(navProperty, ['OData.Description', 'OData.LongDescription'], navProperty.Name, 'NavigationProperty', csdl);
  }

  let actions = CSDL.search(csdl, 'Action');
  for(let i = 0; i < actions.length; i++) {
    let action = actions[i];

    typeOrBaseTypesHaveAnnotations(action, ['OData.Description', 'OData.LongDescription'], action.Name, 'Action', csdl);
  }

  let parameters = CSDL.search(csdl, 'Parameter');
  for(let i = 0; i < parameters.length; i++) {
    let parameter = parameters[i];
    if(parameter.Type.endsWith('.Actions')) {
      // This is the binding parameter; no descriptions needed since it's not part of the client's payload
      continue;
    }

    typeOrBaseTypesHaveAnnotations(parameter, ['OData.Description', 'OData.LongDescription'], parameter.Name, 'Parameter', csdl);
  }
}

function typeOrBaseTypesHaveAnnotations(type, annotations, typeName, typeType, csdl) {
  let unfound = annotations;
  for(let i = 0; i < annotations.length; i++) {
    if(type.Annotations[annotations[i]] === undefined) {
      if(type.BaseType === undefined) {
        throw new Error(typeType+' "'+typeName+'" lacks an '+annotations[i]+' Annotation!');
      }
    }
    else {
      unfound = unfound.filter(function(value, index, arr){ return (value !== annotations[i]);});
    }
  }
  if(unfound.length > 0) {
    let baseType = CSDL.findByType(csdl || {_options: options}, type.BaseType);
    typeOrBaseTypesHaveAnnotations(baseType, unfound, typeName, typeType, csdl);
  }
}

function validCSDLTypeInMockup(json, file) {
  if(json["$schema"] !== undefined) {
    //Ignore JSON schema files
    return;
  }
  if(json['@odata.type'] === undefined) {
    if(json['v1'] !== undefined) {
      /*This is probably a root json, ignore it*/
      return;
    }
    if(json['@odata.context'] === '/redfish/v1/$metadata') {
      /*This is an Odata service doc, ignrore it*/
      return;
    }
    throw new Error('No Type defined!');
  }
  let type = json['@odata.type'].substring(1);
  let CSDLType = CSDL.findByType({_options: options}, type);
  if(CSDLType === null) {
    throw new Error('Could not locate type '+type);
  }
  for(let propName in json) {
    if(propName[0] === '@' || propName === 'Members@odata.count' || propName === 'Members@odata.nextLink') {
      continue;
    }
    else if(propName.indexOf('@Redfish.') !== -1) {
      //TODO Check other annotations; for now, just let them pass
      continue;
    }
    let CSDLProperty = getCSDLProperty(propName, CSDLType);
    if(CSDLProperty === undefined) {
      throw new Error('Unknown property "'+propName+'" in type '+type);
    }
    if(CSDLProperty.Type.startsWith('Collection(')) {
      if(!Array.isArray(json[propName])) {
        throw new Error('Property "'+propName+'" is a collection, but the value in the mockup is not a valid JSON array.');
      }
      let typeLookup = CSDLProperty.Type.substring(11);
      typeLookup = typeLookup.substring(0, typeLookup.length-1);
      let namespaceIndex = typeLookup.indexOf('.');
      if(namespaceIndex === -1) {
        throw new Error('Cannot get namespace of "' + typeLookup + '"');
      }
      let namespace = typeLookup.substring(0, namespaceIndex);
      if(namespace === '') {
        throw new Error('Cannot get namespace of "' + typeLookup + '"');
      }
      if(NamespacesWithGlobalTypes.indexOf(namespace) !== -1) {
        let typeNameIndex = typeLookup.lastIndexOf('.');
        if(typeNameIndex === -1) {
          throw new Error('Cannot get type of "' + typeLookup + '"');
        }
        let typeName = typeLookup.substring(typeNameIndex+1);
        if(namespace === '') {
          throw new Error('Cannot get type of "' + typeLookup + '"');
        }
        typeLookup = getLatestTypeVersion(typeLookup, namespace, typeName, 1, 15)
      }
      let propType = CSDL.findByType({_options: options}, typeLookup);
      if(propType === null || propType === undefined) {
        throw new Error('Cannot locate property type '+typeLookup+'.');
      }
      for(let i = 0; i < json[propName].length; i++) {
        let propValue = json[propName][i];
        if(typeof propType === 'string') {
          simpleTypeCheck(propType, propValue, CSDLProperty, propName);
        }
        else {
          if(propType.constructor.name === 'EnumType') {
            enumTypeCheck(propType, propValue, CSDLProperty, propName);
          }
          else if(propType.constructor.name === 'TypeDefinition') {
            simpleTypeCheck(propType.UnderlyingType, propValue, CSDLProperty, propName)
          }
          else if(propType.constructor.name === 'ComplexType') {
            if(typeof propValue !== 'object') {
              throw new Error('Property "'+propName+'" is a ComplexType, but the value in the mockup is not a valid JSON object.');
            }
            //Ignore Oem and Actions types...
            if(propType.Name === 'Actions') {
              validateActions(propValue);
            }
            else if(propType.Name !== 'Oem') {
              complexTypeCheck(propType, propValue, propName+'['+i.toString()+']', type);
            }
          }
          else if(propType.constructor.name === 'EntityType') {
            if(typeof propValue !== 'object') {
              throw new Error('Property "'+propName+'" is an EntityType, but the value in the mockup is not a valid JSON object.');
            }
            //This should be a NavigationProperty pointing to an EntityType, make sure it is a link...
            if(propValue['@odata.id'] === undefined && !('Redfish.ExcerptCopy' in CSDLProperty.Annotations)) {
              if(!file.includes('non-resource-examples') && !file.includes('Event-v1-example.json')) {
                throw new Error('Property "'+propName+'" is an EntityType, but the value does not contain an @odata.id!');
              }
            }
          }
        }
      }
    }
    else {
      let typeLookup = CSDLProperty.Type
      let namespaceIndex = typeLookup.indexOf('.');
      if(namespaceIndex === -1) {
        throw new Error('Cannot get namespace of "' + typeLookup + '"');
      }
      let namespace = typeLookup.substring(0, namespaceIndex);
      if(namespace === '') {
        throw new Error('Cannot get namespace of "' + typeLookup + '"');
      }
      if(NamespacesWithGlobalTypes.indexOf(namespace) !== -1) {
        let typeNameIndex = typeLookup.lastIndexOf('.');
        if(typeNameIndex === -1) {
          throw new Error('Cannot get type of "' + typeLookup + '"');
        }
        let typeName = typeLookup.substring(typeNameIndex+1);
        if(namespace === '') {
          throw new Error('Cannot get type of "' + typeLookup + '"');
        }
        typeLookup = getLatestTypeVersion(typeLookup, namespace, typeName, 1, 15)
      }
      let propType = CSDL.findByType({_options: options}, typeLookup);
      let propValue = json[propName];
      if(propType === null || propType === undefined) {
        throw new Error('Cannot locate property type '+typeLookup+'.');
      }
      else if(typeof propType === 'string') {
        simpleTypeCheck(propType, propValue, CSDLProperty, propName);
      }
      else {
        if(propType.constructor.name === 'EnumType') {
          enumTypeCheck(propType, propValue, CSDLProperty, propName);
        }
        else if(propType.constructor.name === 'TypeDefinition') {
          simpleTypeCheck(propType.UnderlyingType, propValue, CSDLProperty, propName)
        }
        else if(propType.constructor.name === 'ComplexType') {
          if(typeof propValue !== 'object') {
            throw new Error('Property "'+propName+'" is a ComplexType, but the value in the mockup is not a valid JSON object.');
          }
          //Ignore Oem and Actions types...
          if(propType.Name === 'Actions') {
            validateActions(propValue);
          }
          else if(propType.Name !== 'Oem') {
            complexTypeCheck(propType, propValue, propName, type);
          }
        }
        else if(propType.constructor.name === 'EntityType') {
          if(typeof propValue !== 'object') {
            throw new Error('Property "'+propName+'" is an EntityType, but the value in the mockup is not a valid JSON object.');
          }
          //This should be a NavigationProperty pointing to an EntityType, make sure it is a link...
          if(propValue['@odata.id'] === undefined && !('Redfish.ExcerptCopy' in CSDLProperty.Annotations)) {
            throw new Error('Property "'+propName+'" is an EntityType, but the value does not contain an @odata.id!');
          }
        }
      }
    }
  }
}

function isValidURI(json, file) {
  if(json["$schema"] !== undefined) {
    //Ignore JSON schema files
    return;
  }
  if(json['@odata.type'] === undefined) {
    if(json['v1'] !== undefined) {
      /*This is probably a root json, ignore it*/
      return;
    }
    if(json['@odata.context'] === '/redfish/v1/$metadata') {
      /*This is an Odata service doc, ignrore it*/
      return;
    }
    return;
  }
  let type = json['@odata.type'].substring(1);
  let CSDLType = CSDL.findByType({_options: options}, type);
  if(CSDLType === null) {
    throw new Error('Could not locate type '+type);
  }
  CSDLType = getCSDLWithUri(CSDLType);
  if(CSDLType === null) {
    throw new Error('Unable to locate Uri annotation for type '+type);
  }
  if(CSDLType.Annotations === undefined || CSDLType.Annotations['Redfish.Uris'] === undefined) {
    return;
  }
  let id = json['@odata.id'];
  if(id === undefined) {
    return;
  }
  let uris = CSDLType.Annotations['Redfish.Uris'].Collection.Strings;
  let pass = false;
  let extra = [];
  for(let i = 0; i < uris.length; i++) {
    let ret = isIdInUri(id, uris[i]);
    if(ret === true) {
      pass = true;
      break;
    }
    if(ret !== false) {
      extra.push(ret);
    }
  }
  if(pass === false) {
    let msg = 'Unable to locate URI for id '+id+' that matches Uri pattern for type '+type;
    if(extra.length > 0) {
      msg+='\nFound URIs where id is longer:\n';
      for(let i = 0; i < extra.length; i++) {
        msg += 'Uri: '+extra[i].uri+' Extra: '+extra[i].extra+'\n';
      }
    }
    throw new Error(msg);
  }
}

function getCSDLWithUri(type) {
  if(type.Annotations !== undefined && type.Annotations['Redfish.Uris'] !== undefined) {
    return type;
  }
  if(NoUriAllowList.indexOf(type.Name) !== -1) {
    return type;
  }
  if(type.BaseType) {
    return getCSDLWithUri(CSDL.findByType({_options: options}, type.BaseType));
  }
  return null;
}

function isIdInUri(id, uri) {
  let split = uri.split(/{\w*}/);
  let elem = split.shift();
  let index = id.indexOf(elem);
  if(index !== 0) {
    return false;
  }
  let rest = id.substring(elem.length);
  while(split.length) {
    elem = split.shift();
    if(elem === '') {
      index = rest.indexOf('/');
      if(index === -1 && split.length === 0) {
        return true;
      }
      rest = rest.substring(index);
    }
    else {
      index = rest.indexOf(elem);
      if(index === -1) {
        return false;
      }
      rest = rest.substring(elem.length+index);
    }
  }
  if(rest.length === 0 || rest === '/' || rest === '/SD' || rest === '/Settings') {
    return true;
  }
  return {uri: uri, extra: rest};
}

function getLatestTypeVersion(defaultType, namespace, type, majorVersion, minorVersion) {
  let schemas = options.cache.getSchemasThatStartWith(namespace+'.');
  schemas.sort((a, b) => {
    if(a._Name > b._Name) {
      return -1;
    }
    else if(a._Name < b._Name) {
      return 1;
    }
    return 0;
  });
  for(let i = 0; i < schemas.length; i++) {
    if(schemas[i][type] !== undefined) {
      return schemas[i]._Name+'.'+type;
    }
  }
  return defaultType;
}

function complexTypeCheck(propType, propValue, propName, type) {
  let realType = propType;
  if(propValue['@odata.type'] === undefined) {
    //Need to calculate the odata.type value...
    realType = constructODataType(propType, type);
  }
  else {
    realType = CSDL.findByType({_options: options}, propValue['@odata.type'].substring(1));
  }
  for(let childPropName in propValue) {
    if(childPropName[0] === '@') {
      continue;
    }
    if(childPropName.indexOf('@Redfish.AllowableValues') !== -1) {
      //TODO Make sure all AllowableValues are valid
    }
    else if(childPropName.indexOf('@Redfish.') !== -1) {
      //TODO Check other annotations; for now, just let them pass
    }
    else {
      checkProperty(childPropName, realType, propValue[childPropName], type, propName);
    }
  }
}

function getNextLowerVersion(version) {
  let versionParts = version.split('_');
  if(versionParts[2] === '0') {
    if(versionParts[1] === '0') {
      return 'v1_0_0';
    }
    else {
      versionParts[1] = ((versionParts[1]*1)-1)+'';
    }
  }
  else {
    versionParts[2] = ((versionParts[2]*1)-1)+'';
  }
  return versionParts.join('_');
}

function constructODataType(propType, type) {
  let index = type.lastIndexOf('.');
  if(index === -1) {
    throw new Error('');
  }
  let parentNamespace = type.substring(0, index);
  if(parentNamespace === '') {
    throw new Error('');
  }
  let testType = CSDL.findByType({_options: options}, parentNamespace+'.'+propType.Name);
  if(testType !== null && testType !== undefined) {
    return testType;
  }
  index = parentNamespace.lastIndexOf('.');
  let version = parentNamespace.substring(index+1);
  if(version === 'v1_0_0') {
    return propType;
  }
  parentNamespace = parentNamespace.substring(0, index);
  return constructODataType(propType, parentNamespace+'.'+getNextLowerVersion(version)+'.');
}

function simpleTypeCheck(propType, propValue, CSDLProperty, propName) {
  switch(propType) {
    case 'Edm.Boolean':
      if(typeof propValue !== 'boolean' && propValue !== null) {
        throw new Error('Property "'+propName+'" is an Edm.Boolean, but the value in the mockup is not a valid JSON boolean.');
      }
      break;
    case 'Edm.DateTimeOffset':
      if(typeof propValue !== 'string' && propValue !== null) {
        throw new Error('Property "'+propName+'" is an Edm.DateTimeOffset, but the value in the mockup is not a valid JSON string.');
      }
      if(propValue.match('[0-9]{4}-[0-1][0-9]-[0-3][0-9]T[0-2][0-9]:[0-5][0-9]') === null) {
        throw new Error('Property "'+propName+'" is an Edm.DateTimeOffset, but the value in the mockup does not conform to the correct syntax.');
      }
      break;
    case 'Edm.Decimal':
    case 'Edm.Double':
      if(typeof propValue !== 'number' && propValue !== null) {
        throw new Error('Property "'+propName+'" is an floating point type, but the value in the mockup is not a valid JSON number.');
      }
      break;
    case 'Edm.Guid':
      if(typeof propValue !== 'string' && propValue !== null) {
        throw new Error('Property "'+propName+'" is an Edm.Guid, but the value in the mockup is not a valid JSON string.');
      }
      if(propValue.match('([0-9a-fA-F]{8}-[0-9a-fA-F]{4}-[0-9a-fA-F]{4}-[0-9a-fA-F]{4}-[0-9a-fA-F]{12})') === null) {
        throw new Error('Property "'+propName+'" is an Edm.Guid, but the value in the mockup does not conform to the correct syntax.');
      }
      break;
    case 'Edm.Int64':
      if(typeof propValue !== 'number' && propValue !== null) {
        throw new Error('Property "'+propName+'" is an Edm.Int64, but the value in the mockup is not a valid JSON number.');
      }
      if(!Number.isInteger(propValue) && propValue !== null) {
        throw new Error('Property "'+propName+'" is an Edm.Int64, but the value in the mockup is not an integer.');
      }
      break;
    case 'Edm.String':
      if(typeof propValue !== 'string' && propValue !== null) {
        throw new Error('Property "'+propName+'" is an Edm.String, but the value in the mockup is not a valid JSON string.');
      }
      if(CSDLProperty.Annotations['Validation.Pattern'] && propValue !== null) {
        let regex = CSDLProperty.Annotations['Validation.Pattern'].String;
        if(regex[0] === '/') {
          regex = regex.substring(1);
        }
        if(propValue.match(regex) === null) {
          throw new Error('Property "'+propName+'" is an Edm.String, but the value in the mockup does not match the pattern.');
        }
      }
      break;
    case 'Edm.Duration':
      if(typeof propValue !== 'string' && propValue !== null) {
        throw new Error('Property "'+propName+'" is an Edm.Duration, but the value in the mockup is not a valid JSON string.');
      }
      if(propValue.match('-?P(\\d+D)?(T(\\d+H)?(\\d+M)?(\\d+(.\\d+)?S)?)?') === null) {
        throw new Error('Property "'+propName+'" is an Edm.Duration, but the value in the mockup does not conform to the correct syntax.');
      }
      break;
    default:
      throw new Error('Property "'+propName+'" is type "'+propType+'" which is not allowed by the Redfish spec.');
  }
}

function enumTypeCheck(propType, propValue, CSDLProperty, propName) {
  if(typeof propValue !== 'string' && propValue !== null) {
    throw new Error('Property "'+propName+'" is an EnumType, but the value in the mockup is not a valid JSON string.');
  }
  if(propValue !== null && propType.Members[propValue] === undefined) {
    throw new Error('Property "'+propName+'" is an EnumType, but the value in the mockup "'+propValue+'" is not a valid member of the enum.');
  }
}

function searchInParentTypes(type, propName) {
  /* We do resource a little oddly in that we reference the Abstrct type everywhere that \
   * doesn't have Id, Name, or Description*/
  if(propName === 'Id' || propName === 'Name' || propName === 'Description') {
    type = CSDL.findByType({_options: options}, 'Resource.v1_0_0.Resource');
    return type.Properties[propName];
  }
  let parentType = CSDL.findByType({_options: options}, type.BaseType);
  if(parentType.Properties[propName] !== undefined) {
    return parentType.Properties[propName];
  }
  if(parentType.BaseType !== undefined) {
    return searchInParentTypes(parentType, propName);
  }
  return undefined;
}

function getCSDLProperty(propName, CSDLType) {
  let CSDLProperty = CSDLType.Properties[propName];
  if(CSDLProperty === undefined) {
    if(CSDLType.BaseType !== undefined) {
      CSDLProperty = searchInParentTypes(CSDLType, propName);
    }
  }
  return CSDLProperty;
}

function checkProperty(propName, CSDLType, propValue, parentType, parentPropName) {
  let CSDLProperty = getCSDLProperty(propName, CSDLType);
  if(CSDLProperty === undefined) {
    if((CSDLType.Annotations['OData.AdditionalProperties'] !== undefined && CSDLType.Annotations['OData.AdditionalProperties'].Bool === true) ||
        CSDLType.Annotations['Redfish.DynamicPropertyPatterns'] !== undefined) {
      return;
    }
    else {
      let string = 'Unknown property "'+propName+'" in type '+CSDLType.Name;
      if(parentPropName) {
        string+=' under parent property "'+parentPropName+'"';
      }
      throw new Error(string);
    }
  }
  if(CSDLProperty.Type.startsWith('Collection(')) {
    if(!Array.isArray(propValue)) {
      throw new Error('Property "'+propName+'" is a collection, but the value in the mockup is not a valid JSON array.');
    }
    //TODO do a check for each entry in the array...
  }
  else {
    let typeLookup = CSDLProperty.Type
    let namespaceIndex = typeLookup.indexOf('.');
    if(namespaceIndex === -1) {
      throw new Error('Cannot get namespace of "' + typeLookup + '"');
    }
    let namespace = typeLookup.substring(0, namespaceIndex);
    if(namespace === '') {
      throw new Error('Cannot get namespace of "' + typeLookup + '"');
    }
    if(NamespacesWithGlobalTypes.indexOf(namespace) !== -1) {
      let typeNameIndex = typeLookup.lastIndexOf('.');
      if(typeNameIndex === -1) {
        throw new Error('Cannot get type of "' + typeLookup + '"');
      }
      let typeName = typeLookup.substring(typeNameIndex+1);
      if(namespace === '') {
        throw new Error('Cannot get type of "' + typeLookup + '"');
      }
      typeLookup = getLatestTypeVersion(typeLookup, namespace, typeName, 1, 15)
    }
    let propType = CSDL.findByType({_options: options}, typeLookup);
    if(typeof propType === 'string') {
      simpleTypeCheck(propType, propValue, CSDLProperty, propName);
    }
    else if(propType.constructor.name === 'EnumType') {
      enumTypeCheck(propType, propValue, CSDLProperty, propName);
    }
    else if(propType.constructor.name === 'TypeDefinition') {
      simpleTypeCheck(propType.UnderlyingType, propValue, CSDLProperty, propName)
    }
    else if(propType.constructor.name === 'ComplexType') {
      if(typeof propValue !== 'object') {
        throw new Error('Property "'+propName+'" is a ComplexType, but the value in the mockup is not a valid JSON object.');
      }
      //Ignore Oem and Actions types...
      if(propType.Name !== 'Oem' && propType.Name !== 'Actions') {
        complexTypeCheck(propType, propValue, propName, parentType);
      }
    }
    else if(propType.constructor.name === 'EntityType') {
      if(Array.isArray(propValue) || typeof propValue !== 'object') {
        throw new Error('Property "'+propName+'" is an EntityType, but the value in the mockup is not a valid JSON object.');
      }
      //This should be a NavigationProperty pointing to an EntityType, make sure it is a link...
      if(propValue['@odata.id'] === undefined && Object.keys(propValue).length > 0 && !('Redfish.ExcerptCopy' in CSDLProperty.Annotations)) {
        throw new Error('Property "'+propName+'" is an EntityType, but the value does not contain an @odata.id!');
      }
    }
  }
}

function validateActions(actions) {
 for(let propName in actions) {
   if(propName === 'Oem') {
     continue;
   }
   if(propName === '@odata.type') {
     continue;
   }
   let actionType = CSDL.findByType({_options: options}, propName.substring(1));
   if(actionType === undefined || actionType === null) {
     throw new Error('Action "'+propName+'" is not present in the CSDL');
   }
   if(actionType.constructor.name !== 'Action') {
     throw new Error('Action "'+propName+'" is not an action in the CSDL');
   }
   let action = actions[propName];
   if(action['Target'] !== undefined) {
     throw new Error('Action "'+propName+'" has invalid property "Target"');
   }
 }
}

function schemaOwningEntityCheck(csdl) {
  let schemas = CSDL.search(csdl, 'Schema');
  for(let i = 0; i < schemas.length; i++) {
    let owningEntity = CSDL.search(schemas[i], 'Annotation', 'Redfish.OwningEntity');
    if(owningEntity.length === 0) {
      let owningEntity = CSDL.search(schemas[i], 'Annotation', 'RedfishExtensions.v1_0_0.OwningEntity');
      if(owningEntity.length === 0) {
        throw new Error('Namespace '+schemas[i]._Name+' lacks OwningEntity!');
      }
    }
  }
}

function schemaReleaseCheck(csdl) {
  let schemas = CSDL.search(csdl, 'Schema');
  for(let i = 0; i < schemas.length; i++) {
    let release = CSDL.search(schemas[i], 'Annotation', 'Redfish.Release');
    if(NamespacesWithReleaseTerm.indexOf(schemas[i]._Name) !== -1) {
      // These namespaces do not follow the normal rules and require the Release term
      if(release.length === 0) {
        throw new Error('Namespace '+schemas[i]._Name+' lacks Release term!');
      }
    }
    else if(NamespacesWithoutReleaseTerm.indexOf(schemas[i]._Name) !== -1) {
      // These namespaces do not follow the normal rules and do not use the Release term
      if(release.length !== 0) {
        throw new Error('Namespace '+schemas[i]._Name+' contains an unexpected Release term!');
      }
    }
    else {
      // All other namespaces require the Release term if it's versioned and non-errata
      if((release.length === 0) && schemas[i]._Name.endsWith('_0')) {
        throw new Error('Namespace '+schemas[i]._Name+' lacks Release term!');
      }
      if((release.length !== 0) && !schemas[i]._Name.endsWith('_0')) {
        throw new Error('Namespace '+schemas[i]._Name+' contains an unexpected Release term!');
      }
      if(release.length > 0 && SchemasWithBadReleaseStrings.indexOf(schemas[i]._Name) === -1) {
        let matches = release[0].String.match(/^[0-9.]*/);
        if(matches[0] !== matches.input) {
          throw new Error('Namespace '+schemas[i]._Name+' contains a Release term with a invalid character!');
        }
      }
    }
  }
}

function propertyNameUnitCheck(csdl) {
  let props = CSDL.search(csdl, 'Property');
  if(props.length === 0) {
    return;
  }
  for(let i = 0; i < props.length; i++) {
    if(props[i].Annotations !== undefined && props[i].Annotations['Measures.Unit'] !== undefined) {
      let propName = props[i].Name;
      if(PropertyNamesWithoutCorrectUnits.includes(propName)) {
        //Skip this property
        continue;
      }
      let unitCode = props[i].Annotations['Measures.Unit'].String;
      let originalCode = unitCode;
      let pos = unitCode.indexOf('/s');
      if(pos !== -1) {
        unitCode = unitCode.substring(0, pos);
      }
      if(Object.keys(AlternativeUnitNames).includes(originalCode) && propName.endsWith(AlternativeUnitNames[originalCode])) {
        continue;
      }
      if(unitsAllowList.includes(unitCode)) {
        if(Object.keys(AlternativeUnitNames).includes(originalCode) && propName.endsWith(AlternativeUnitNames[originalCode])) {
          continue;
        }
        if(propName.endsWith(unitCode)) {
          continue;
        }
      }
      let unit = ucum.units[unitCode];
      if(unit === undefined) {
        let prefix = ucum.prefixes[unitCode[0]]
        unit = ucum.units[unitCode.substring(1)];
        if(unit === undefined) {
          prefix = ucum.prefixes[unitCode.substring(0,2)]
          unit = ucum.units[unitCode.substring(2)];
          if(unit === undefined) {
            throw new Error('Unknown unit code '+unitCode+' for property '+propName);
          }
        }
        unit = unit.charAt(0).toUpperCase()+unit.substring(1);
        unit = prefix+unit
      }
      unit = unit.charAt(0).toUpperCase()+unit.substring(1);
      if(!propName.endsWith(unit) && !propName.toLowerCase().endsWith(unit.toLowerCase())) {
        if(!propName.endsWith(unit+'s') && !propName.toLowerCase().endsWith(unit.toLowerCase()+'s')) {
          if(Object.keys(AlternativeUnitNames).includes(originalCode) && propName.endsWith(AlternativeUnitNames[originalCode])) {
            continue;
          }
          throw new Error('Property '+propName+' has unit '+unit+' but does not end with that name.');
        }
      }
    }
  }
}

function resourcesSpecifyCapabilities(csdl) {
  let entities = CSDL.search(csdl, 'EntityType');
  for(let i = 0; i < entities.length; i++) {
    if(entities[i].BaseType === 'Resource.v1_0_0.ResourceCollection' || entities[i].BaseType === 'Resource.v1_0_0.Resource') {
      // Base definition of a resource; check that it contains InsertRestrictions, UpdateRestrictions, and DeleteRestrictions
      let insertRes = CSDL.search(entities[i], 'Annotation', 'Capabilities.InsertRestrictions');
      if(insertRes.length === 0) {
        throw new Error(entities[i].Name+' does not specify InsertRestrictions.');
      }
      let updateRes = CSDL.search(entities[i], 'Annotation', 'Capabilities.UpdateRestrictions');
      if(updateRes.length === 0) {
        throw new Error(entities[i].Name+' does not specify UpdateRestrictions.');
      }
      let deleteRes = CSDL.search(entities[i], 'Annotation', 'Capabilities.DeleteRestrictions');
      if(deleteRes.length === 0) {
        throw new Error(entities[i].Name+' does not specify DeleteRestrictions.');
      }
    }
  }
}

function updatableReadWrite(csdl) {
  let updateRes = CSDL.search(csdl, 'Annotation', 'Capabilities.UpdateRestrictions');
  if(updateRes.length === 0) {
    return;
  }
  let updatable = updateRes[0].Record.PropertyValues.Updatable.Bool;
  let perms = CSDL.search(csdl, 'Annotation', 'OData.Permissions');
  let found = false;
  for(let i = 0; i < perms.length; i++) {
    let perm = perms[i].EnumMember;
    if(perm == 'OData.Permission/ReadWrite' && !updatable) {
      throw new Error('CSDL is not updatable but has read/write properties!');
    } else if(perm == 'OData.Permission/ReadWrite') {
      found = true;
    }
  }
  if(!found && updatable) {
    throw new Error('CSDL is updatable but has no read/write properties!');
  }
}

function insertCollections(csdl) {
  let insertRes = CSDL.search(csdl, 'Annotation', 'Capabilities.InsertRestrictions');
  if(insertRes.length === 0) {
    return;
  }
  let insertable = insertRes[0].Record.PropertyValues.Insertable.Bool;
  let entities = CSDL.search(csdl, 'EntityType');
  for(let i = 0; i < entities.length; i++) {
    if(entities[i].BaseType === 'Resource.v1_0_0.ResourceCollection' && !insertable) {
      //throw new Error('CSDL is not insertable but this is a resource collection!');
      //This is pretty common, let's not allow list it... just allow it
    } else if(entities[i].BaseType !== 'Resource.v1_0_0.ResourceCollection' && insertable) {
      throw new Error('CSDL is insertable but this is not a resource collection!');
    }
  }
}
<<<<<<< HEAD
let uriPatterns = {};

function uriChecks(csdl) {
  let schemas = CSDL.search(csdl, 'Schema');
  if(schemas.length === 0) {
    return;
  }
  for(let i = 0; i < schemas.length; i++) {
    if(schemas[i]._Name.includes('v1_')) {
      continue;
    }
    if(NoURISSchemaList.includes(schemas[i]._Name)) {
      continue;
    }
    let uriAnnotations = CSDL.search(schemas[i], 'Annotation', 'Redfish.Uris');
    if(uriAnnotations.length === 0) {
      throw new Error(schemas[i]._Name+' is missing Redfish.Uris');
    }
    let strings = uriAnnotations[0].Collection.Strings;
    for(let j = 0; j < strings.length; j++) {
      let uri = strings[j].replaceAll(/{(.*?)}/g, '{}');
      if(uriPatterns[uri] !== undefined) {
        throw new Error('URI Pattern like '+uri+' is present in both '+schemas[i]._Name+' and '+uriPatterns[uri]);
      }
      uriPatterns[uri] = schemas[i]._Name;
=======

function actionBindingParameter(csdl) {
  let actions = CSDL.search(csdl, 'Action');
  for(let i = 0; i < actions.length; i++) {
    if(actions[i].IsBound !== true) {
      throw new Error(actions[i].Name+' does not specify IsBound=true!');
    }
    if(actions[i].Parameters.length === 0) {
      throw new Error(actions[i].Name+' does not specify a binding parameter!');
    }
    let paramKeys = Object.keys(actions[i].Parameters);
    let bindingParam = actions[i].Parameters[paramKeys[0]];
    if(!bindingParam.Type.endsWith('.Actions') && !bindingParam.Type.endsWith('.OemActions')) {
      throw new Error(actions[i].Name+' does not specify a binding parameter!');
>>>>>>> aaae77ad
    }
  }
}
/* vim: set tabstop=2 shiftwidth=2 expandtab: */<|MERGE_RESOLUTION|>--- conflicted
+++ resolved
@@ -217,11 +217,8 @@
       it('Property Names have correct units', () => {propertyNameUnitCheck(csdl);});
       it('Updatable restrictions for read/write props', () => {updatableReadWrite(csdl);});
       it('Insert restrictions only on collections', () => {insertCollections(csdl);});
-<<<<<<< HEAD
       it('URI Checks', () =>{uriChecks(csdl);});
-=======
       it('Binding parameters for actions', () =>{actionBindingParameter(csdl);});
->>>>>>> aaae77ad
       //Pendantic tests...
       if(process.env.PEDANTIC == 1) {
         it('Descriptions have double space after periods', () => {if (!isYang) descriptionSpaceCheck(csdl);});
@@ -1917,7 +1914,7 @@
     }
   }
 }
-<<<<<<< HEAD
+
 let uriPatterns = {};
 
 function uriChecks(csdl) {
@@ -1943,7 +1940,9 @@
         throw new Error('URI Pattern like '+uri+' is present in both '+schemas[i]._Name+' and '+uriPatterns[uri]);
       }
       uriPatterns[uri] = schemas[i]._Name;
-=======
+    }
+  }
+}
 
 function actionBindingParameter(csdl) {
   let actions = CSDL.search(csdl, 'Action');
@@ -1958,7 +1957,6 @@
     let bindingParam = actions[i].Parameters[paramKeys[0]];
     if(!bindingParam.Type.endsWith('.Actions') && !bindingParam.Type.endsWith('.OemActions')) {
       throw new Error(actions[i].Name+' does not specify a binding parameter!');
->>>>>>> aaae77ad
     }
   }
 }
