--- conflicted
+++ resolved
@@ -94,16 +94,10 @@
                                   'NVMeDomainCollection_v1.xml', 'NVMeFirmwareImage_v1.xml',
                                   'SpareResourceSet_v1.xml', 'StorageGroup_v1.xml', 'StorageGroupCollection_v1.xml', 'StoragePool_v1.xml', 'StoragePoolCollection_v1.xml',
                                   'StorageReplicaInfo_v1.xml', 'StorageServiceCollection_v1.xml', 'StorageSystemCollection_v1.xml', 'StorageService_v1.xml', 'Volume_v1.xml',
-<<<<<<< HEAD
                                   'StoragePoolMetrics_v1.xml', 'StorageServiceMetrics_v1.xml', 
-                                  'VolumeCollection_v1.xml' ];
-const ContosoSchemaFileList = [ 'ContosoExtensions_v1.xml', 'TurboencabulatorService_v1.xml' ];
-const EntityTypesWithNoActions = [ 'ServiceRoot', 'ItemOrCollection', 'Item', 'ReferenceableMember', 'Resource', 'ResourceCollection', 'ActionInfo', 'TurboencabulatorService', 'LineOfService' ];
-=======
                                   'VolumeCollection_v1.xml', 'VolumeMetrics_v1.xml' ];
 const ContosoSchemaFileList = [ 'ContosoAccountService_v1.xml', 'ContosoServiceRoot_v1.xml', 'ContosoTurboencabulatorService_v1.xml' ];
 const EntityTypesWithNoActions = [ 'ServiceRoot', 'ItemOrCollection', 'Item', 'ReferenceableMember', 'Resource', 'ResourceCollection', 'ActionInfo', 'ContosoTurboencabulatorService', 'LineOfService' ];
->>>>>>> 117a06b4
 const WhiteListMockupLinks = [ "https://10.23.11.12/redfish/v1/StorageServices/X/StorageGroups/10", "https://10.23.11.12/redfish/v1/Systems/FileServer/StorageServices/X/StorageGroups/10", "https://10.1.1.13/redfish/v1/StorageServices/A/Volume/ABC", "https://10.1.22.18/redfish/v1/StorageServices/X/Volume/A1x2", "https://10.1.22.18/redfish/v1/StorageServices/X/Volumes/A1x2", "http://hf.contoso.org/redfish/v1/Systems/FileServer/StorageServices/2/StorageGroups/2","https://10.12.1.12/redfish/v1/StorageServices/2/Volumes/5"];
 const OldRegistries = ['Base.1.0.0.json', 'ResourceEvent.1.0.0.json', 'TaskEvent.1.0.0.json', 'Redfish_1.0.1_PrivilegeRegistry.json', 'Redfish_1.0.2_PrivilegeRegistry.json'];
 const NamespacesWithReleaseTerm = ['PhysicalContext', 'Protocol' ];
